--- conflicted
+++ resolved
@@ -14,13 +14,7 @@
 
 import re
 import xml.etree.ElementTree as ET
-<<<<<<< HEAD
 from collections.abc import AsyncIterator, Mapping, Sequence as SequenceABC
-=======
-from collections.abc import AsyncIterator
-from collections.abc import Mapping as MappingABC
-from collections.abc import Sequence as SequenceABC
->>>>>>> 20ccb68d
 from typing import Any, Iterable, Iterator
 from urllib.parse import urlparse
 
