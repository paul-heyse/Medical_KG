--- conflicted
+++ resolved
@@ -64,15 +64,9 @@
     is_rxnorm_payload,
     is_snomed_payload,
     is_terminology_payload,
-<<<<<<< HEAD
     is_umls_payload,
     is_uspstf_payload,
     is_who_gho_payload,
-=======
-    is_uspstf_payload,
-    is_who_gho_payload,
-    is_umls_payload,
->>>>>>> ffa29c49
 )
 from Medical_KG.ir.models import Block, DocumentIR, SpanMap, Table
 from Medical_KG.ir.normalizer import TextNormalizer, section_from_heading
@@ -82,13 +76,8 @@
     """Base builder converting typed adapter payloads into IR objects.
 
     ``build()`` requires the typed ``raw`` payload union emitted by ingestion
-<<<<<<< HEAD
     adapters. The builder derives canonical text, semantic blocks, structured
     metadata, and provenance directly from the typed payload.
-=======
-    adapters. The builder derives canonical text, semantic blocks, provenance,
-    and structured metadata directly from the typed payload.
->>>>>>> ffa29c49
     """
 
     def __init__(self, *, normalizer: TextNormalizer | None = None) -> None:
@@ -188,222 +177,6 @@
 
     def _extract_metadata(self, raw: AdapterDocumentPayload) -> dict[str, Any]:
         metadata: dict[str, Any] = {}
-        if is_literature_payload(raw):
-            metadata["payload_family"] = "literature"
-            if is_pubmed_payload(raw):
-                metadata["payload_type"] = "pubmed"
-                metadata["identifier"] = raw["pmid"]
-                metadata["title"] = raw.get("title", "")
-                metadata["summary"] = raw.get("abstract", "")
-                if raw.get("pmcid"):
-                    metadata["pmcid"] = raw["pmcid"]
-                if raw.get("doi"):
-                    metadata["doi"] = raw["doi"]
-                if raw.get("journal"):
-                    metadata["journal"] = raw["journal"]
-                if raw.get("pub_year"):
-                    metadata["publication_year"] = raw["pub_year"]
-                if raw.get("pubdate"):
-                    metadata["publication_date"] = raw["pubdate"]
-            elif is_pmc_payload(raw):
-                metadata["payload_type"] = "pmc"
-                metadata["identifier"] = raw["pmcid"]
-                metadata["title"] = raw.get("title", "")
-                metadata["summary"] = raw.get("abstract", "")
-            elif is_medrxiv_payload(raw):
-                metadata["payload_type"] = "medrxiv"
-                metadata["identifier"] = raw["doi"]
-                metadata["title"] = raw.get("title", "")
-                metadata["summary"] = raw.get("abstract", "")
-                if raw.get("date"):
-                    metadata["publication_date"] = raw["date"]
-            return metadata
-        if is_clinical_payload(raw):
-            metadata["payload_family"] = "clinical"
-            if is_clinical_document_payload(raw):
-                metadata["payload_type"] = "clinicaltrials"
-                metadata["identifier"] = raw["nct_id"]
-                metadata["title"] = raw.get("title", "")
-                metadata["version"] = raw.get("version", "")
-                if raw.get("status"):
-                    metadata["status"] = raw["status"]
-                if raw.get("phase"):
-                    metadata["phase"] = raw["phase"]
-            elif is_openfda_payload(raw):
-                metadata["payload_type"] = "openfda"
-                metadata["identifier"] = raw["identifier"]
-                metadata["version"] = raw["version"]
-            elif is_dailymed_payload(raw):
-                metadata["payload_type"] = "dailymed"
-                metadata["identifier"] = raw["setid"]
-                metadata["title"] = raw.get("title", "")
-                metadata["version"] = raw.get("version", "")
-            elif is_rxnorm_payload(raw):
-                metadata["payload_type"] = "rxnorm"
-                metadata["identifier"] = raw["rxcui"]
-                metadata["title"] = raw.get("name", "") or raw.get("synonym", "")
-            elif is_access_gudid_payload(raw):
-                metadata["payload_type"] = "access_gudid"
-                metadata["identifier"] = raw["udi_di"]
-                metadata["title"] = raw.get("brand", "") or raw.get("model", "")
-            return metadata
-        if is_guideline_payload(raw):
-            metadata["payload_family"] = "guideline"
-            if is_nice_guideline_payload(raw):
-                metadata["payload_type"] = "nice"
-                metadata["identifier"] = raw["uid"]
-                metadata["title"] = raw.get("title", "")
-                metadata["summary"] = raw.get("summary", "")
-                if raw.get("url"):
-                    metadata["source_url"] = raw["url"]
-                if raw.get("licence"):
-                    metadata["licence"] = raw["licence"]
-            elif is_uspstf_payload(raw):
-                metadata["payload_type"] = "uspstf"
-                metadata["identifier"] = raw.get("id", "") or raw["title"]
-                metadata["title"] = raw.get("title", "")
-                if raw.get("status"):
-                    metadata["status"] = raw["status"]
-                if raw.get("url"):
-                    metadata["source_url"] = raw["url"]
-            return metadata
-        if is_knowledge_base_payload(raw):
-            metadata["payload_family"] = "knowledge_base"
-            if is_cdc_socrata_payload(raw):
-                metadata["payload_type"] = "cdc_socrata"
-                metadata["identifier"] = raw["identifier"]
-                metadata["title"] = raw.get("identifier", "")
-                metadata["version"] = raw.get("record", {}).get("version", "")
-            elif is_cdc_wonder_payload(raw):
-                metadata["payload_type"] = "cdc_wonder"
-                metadata["row_count"] = len(raw.get("rows", []))
-            elif is_who_gho_payload(raw):
-                metadata["payload_type"] = "who_gho"
-                metadata["indicator"] = raw.get("indicator", "")
-                metadata["year"] = raw.get("year")
-                metadata["country"] = raw.get("country", "")
-            elif is_openprescribing_payload(raw):
-                metadata["payload_type"] = "openprescribing"
-                metadata["identifier"] = raw["identifier"]
-                metadata["title"] = raw.get("identifier", "")
-            return metadata
-        if is_terminology_payload(raw):
-            metadata["payload_family"] = "terminology"
-            if is_mesh_payload(raw):
-                metadata["payload_type"] = "mesh"
-                metadata["identifier"] = raw.get("descriptor_id", "") or raw["name"]
-                metadata["title"] = raw["name"]
-            elif is_umls_payload(raw):
-                metadata["payload_type"] = "umls"
-                if raw.get("cui"):
-                    metadata["identifier"] = raw["cui"]
-                if raw.get("name"):
-                    metadata["title"] = raw["name"]
-            elif is_loinc_payload(raw):
-                metadata["payload_type"] = "loinc"
-                if raw.get("code"):
-                    metadata["identifier"] = raw["code"]
-                if raw.get("display"):
-                    metadata["title"] = raw["display"]
-            elif is_icd11_payload(raw):
-                metadata["payload_type"] = "icd11"
-                if raw.get("code"):
-                    metadata["identifier"] = raw["code"]
-                if raw.get("title"):
-                    metadata["title"] = raw["title"]
-                if raw.get("uri"):
-                    metadata["source_url"] = raw["uri"]
-            elif is_snomed_payload(raw):
-                metadata["payload_type"] = "snomed"
-                if raw.get("code"):
-                    metadata["identifier"] = raw["code"]
-                if raw.get("display"):
-                    metadata["title"] = raw["display"]
-            return metadata
-        metadata["payload_family"] = "unknown"
-        metadata["payload_type"] = type(raw).__name__
-        return metadata
-
-    def _add_blocks(
-        self,
-        document: DocumentIR,
-        blocks: Sequence[tuple[str, str, str | None, dict[str, Any]]],
-        *,
-        separator: str = "\n\n",
-    ) -> None:
-        offset = 0
-        sep_len = len(separator)
-        for index, (block_type, text, section, meta) in enumerate(blocks):
-            normalized = self.normalizer.normalize(text)
-            start = offset
-            end = start + len(normalized.text)
-            document.add_block(
-                Block(
-                    type=block_type,
-                    text=normalized.text,
-                    start=start,
-                    end=end,
-                    section=section,
-                    meta=meta,
-                )
-            )
-            offset = end
-            if index < len(blocks) - 1:
-                offset += sep_len
-
-    def _add_tables(
-        self,
-        document: DocumentIR,
-        tables: Sequence[tuple[str, list[str], list[list[str]], dict[str, Any]]],
-    ) -> None:
-        for caption, headers, rows, meta in tables:
-            start = len(document.text)
-            end = start + len(caption)
-            document.add_table(
-                Table(caption=caption, headers=headers, rows=rows, start=start, end=end, meta=meta)
-            )
-
-    @staticmethod
-    def _coerce_document_metadata(metadata: Mapping[str, Any]) -> dict[str, Any]:
-        reserved_keys = {"span_map", "provenance"}
-        return {
-            key: value
-            for key, value in metadata.items()
-            if key not in reserved_keys
-        }
-
-    def _merge_provenance(
-        self,
-        target: MutableMapping[str, Any],
-        update: Mapping[str, Any],
-    ) -> None:
-        for key, value in update.items():
-            existing = target.get(key)
-            if isinstance(existing, MutableMapping) and isinstance(value, Mapping):
-                self._merge_provenance(existing, value)
-                continue
-            target[key] = value
-
-    def _prepare_payload(
-        self,
-        text: str,
-        raw: AdapterDocumentPayload,
-    ) -> tuple[
-        str,
-        list[tuple[str, str, str | None, dict[str, Any]]],
-        list[tuple[str, list[str], list[list[str]], dict[str, Any]]],
-        dict[str, Any],
-    ]:
-        if is_literature_payload(raw):
-            return self._prepare_literature_payload(text, raw)
-        if is_clinical_payload(raw):
-            return self._prepare_clinical_payload(text, raw)
-        if is_guideline_payload(raw):
-            return self._prepare_guideline_payload(text, raw)
-        return text, [], [], {}
-
-    def _extract_metadata(self, raw: AdapterDocumentPayload) -> dict[str, Any]:
-        metadata: dict[str, Any] = {}
         family = self._detect_payload_family(raw)
         metadata["payload_family"] = family
         metadata["payload_type"] = self._detect_payload_type(raw)
@@ -450,22 +223,28 @@
         elif is_nice_guideline_payload(raw):
             metadata["identifier"] = raw["uid"]
             metadata["title"] = raw["title"]
-            metadata["summary"] = raw.get("summary", "")
-            if raw.get("licence"):
-                metadata["licence"] = raw["licence"]
-            if raw.get("url"):
-                metadata["source_url"] = raw["url"]
+            if raw.get("summary"):
+                metadata["summary"] = raw["summary"]
         elif is_uspstf_payload(raw):
+            metadata["identifier"] = raw.get("id") or raw["title"]
             metadata["title"] = raw["title"]
-            if raw.get("id"):
-                metadata["identifier"] = raw["id"]
-            if raw.get("status"):
-                metadata["status"] = raw["status"]
-            if raw.get("url"):
-                metadata["source_url"] = raw["url"]
+        elif is_cdc_socrata_payload(raw):
+            metadata["identifier"] = raw["identifier"]
+            metadata["record"] = raw["record"]
+        elif is_cdc_wonder_payload(raw):
+            metadata["row_count"] = len(raw.get("rows", []))
+        elif is_who_gho_payload(raw):
+            if raw.get("indicator"):
+                metadata["indicator"] = raw["indicator"]
+            if raw.get("year"):
+                metadata["year"] = raw["year"]
+            if raw.get("country"):
+                metadata["country"] = raw["country"]
+        elif is_openprescribing_payload(raw):
+            metadata["identifier"] = raw["identifier"]
+            metadata["record"] = raw["record"]
         elif is_mesh_payload(raw):
-            if raw.get("descriptor_id"):
-                metadata["identifier"] = raw["descriptor_id"]
+            metadata["identifier"] = raw.get("descriptor_id") or raw["name"]
             metadata["title"] = raw["name"]
         elif is_umls_payload(raw):
             if raw.get("cui"):
@@ -487,27 +266,88 @@
                 metadata["identifier"] = raw["code"]
             if raw.get("display"):
                 metadata["title"] = raw["display"]
-        elif is_cdc_socrata_payload(raw):
-            metadata["identifier"] = raw["identifier"]
-            metadata["record"] = raw["record"]
-        elif is_cdc_wonder_payload(raw):
-            metadata["record_rows"] = raw["rows"]
-        elif is_who_gho_payload(raw):
-            metadata["indicator"] = raw.get("indicator")
-            metadata["value"] = raw.get("value")
-            if raw.get("country"):
-                metadata["country"] = raw["country"]
-            if raw.get("year"):
-                metadata["version"] = raw["year"]
-        elif is_openprescribing_payload(raw):
-            metadata["identifier"] = raw["identifier"]
-            metadata["record"] = raw["record"]
-        cleaned: dict[str, Any] = {}
-        for key, value in metadata.items():
-            if value in (None, "", [], {}):
+        if not metadata:
+            metadata["payload_family"] = family
+            metadata["payload_type"] = self._detect_payload_type(raw)
+        return metadata
+
+    def _add_blocks(
+        self,
+        document: DocumentIR,
+        blocks: Sequence[tuple[str, str, str | None, dict[str, Any]]],
+        *,
+        separator: str = "\n\n",
+    ) -> None:
+        offset = 0
+        sep_len = len(separator)
+        for index, (block_type, text, section, meta) in enumerate(blocks):
+            normalized = self.normalizer.normalize(text)
+            start = offset
+            end = start + len(normalized.text)
+            document.add_block(
+                Block(
+                    type=block_type,
+                    text=normalized.text,
+                    start=start,
+                    end=end,
+                    section=section,
+                    meta=meta,
+                )
+            )
+            offset = end
+            if index < len(blocks) - 1:
+                offset += sep_len
+
+    def _add_tables(
+        self,
+        document: DocumentIR,
+        tables: Sequence[tuple[str, list[str], list[list[str]], dict[str, Any]]],
+    ) -> None:
+        for caption, headers, rows, meta in tables:
+            start = len(document.text)
+            end = start + len(caption)
+            document.add_table(
+                Table(caption=caption, headers=headers, rows=rows, start=start, end=end, meta=meta)
+            )
+
+    @staticmethod
+    def _coerce_document_metadata(metadata: Mapping[str, Any]) -> dict[str, Any]:
+        reserved_keys = {"span_map", "provenance"}
+        return {
+            key: value
+            for key, value in metadata.items()
+            if key not in reserved_keys
+        }
+
+    def _merge_provenance(
+        self,
+        target: MutableMapping[str, Any],
+        update: Mapping[str, Any],
+    ) -> None:
+        for key, value in update.items():
+            existing = target.get(key)
+            if isinstance(existing, MutableMapping) and isinstance(value, Mapping):
+                self._merge_provenance(existing, value)
                 continue
-            cleaned[key] = value
-        return cleaned
+            target[key] = value
+
+    def _prepare_payload(
+        self,
+        text: str,
+        raw: AdapterDocumentPayload,
+    ) -> tuple[
+        str,
+        list[tuple[str, str, str | None, dict[str, Any]]],
+        list[tuple[str, list[str], list[list[str]], dict[str, Any]]],
+        dict[str, Any],
+    ]:
+        if is_literature_payload(raw):
+            return self._prepare_literature_payload(text, raw)
+        if is_clinical_payload(raw):
+            return self._prepare_clinical_payload(text, raw)
+        if is_guideline_payload(raw):
+            return self._prepare_guideline_payload(text, raw)
+        return text, [], [], {}
 
     def _detect_payload_family(self, raw: AdapterDocumentPayload) -> str:
         if is_literature_payload(raw):
@@ -792,11 +632,7 @@
             blocks=sections,
             tables=(),
             payload_provenance=None,
-<<<<<<< HEAD
-            payload_metadata={},
-=======
             payload_metadata=None,
->>>>>>> ffa29c49
         )
 
         outcomes = study.get("outcomes") or []
@@ -860,11 +696,7 @@
             blocks=sections,
             tables=table_entries,
             payload_provenance=None,
-<<<<<<< HEAD
-            payload_metadata={},
-=======
             payload_metadata=None,
->>>>>>> ffa29c49
         )
 
 
@@ -895,11 +727,7 @@
             blocks=block_payloads,
             tables=table_entries,
             payload_provenance=None,
-<<<<<<< HEAD
-            payload_metadata={},
-=======
             payload_metadata=None,
->>>>>>> ffa29c49
         )
 
 
@@ -922,11 +750,7 @@
             blocks=(),
             tables=(),
             payload_provenance=None,
-<<<<<<< HEAD
-            payload_metadata={},
-=======
             payload_metadata=None,
->>>>>>> ffa29c49
         )
 
         canonical_text = document.text
@@ -1144,9 +968,5 @@
             blocks=blocks,
             tables=table_entries,
             payload_provenance=None,
-<<<<<<< HEAD
-            payload_metadata={},
-=======
             payload_metadata=None,
->>>>>>> ffa29c49
         )