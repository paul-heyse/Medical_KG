"""Simple command-line interface for configuration management."""

from __future__ import annotations

import argparse
import asyncio
import json
import sys
from pathlib import Path
from typing import Optional

import httpx
from Medical_KG.config.manager import ConfigError, ConfigManager, ConfigValidator, mask_secrets
<<<<<<< HEAD
from Medical_KG.security.licenses import LicenseRegistry
=======
from Medical_KG.ingestion.adapters.base import AdapterContext
from Medical_KG.ingestion.http_client import AsyncHttpClient
from Medical_KG.ingestion.ledger import IngestionLedger
from Medical_KG.ingestion.registry import available_sources, get_adapter
from Medical_KG.pdf import (
    GpuNotAvailableError,
    MinerUConfig,
    MinerURunner,
    PdfDocument,
    PdfPipeline,
    ensure_gpu,
)
>>>>>>> 220f2718


def _load_manager(config_dir: Optional[Path]) -> ConfigManager:
    base_path = config_dir or Path(__file__).resolve().parent / "config"
    return ConfigManager(base_path=base_path)


def _build_pipeline(manager: ConfigManager) -> PdfPipeline:
    pdf_config = manager.config.pdf_pipeline()
    ledger_path = Path(pdf_config["ledger_path"]).expanduser()
    artifact_dir = Path(pdf_config["artifact_dir"]).expanduser()
    mineru = MinerURunner(MinerUConfig(output_dir=artifact_dir))
    ledger = IngestionLedger(ledger_path)
    return PdfPipeline(ledger=ledger, mineru=mineru)


def _command_validate(args: argparse.Namespace) -> int:
    try:
        manager = _load_manager(args.config_dir)
        payload = manager.raw_payload()
        ConfigValidator(manager.base_path / "config.schema.json").validate(payload)
        _ = manager.config
    except ConfigError as exc:
        print(f"Configuration invalid: {exc}")
        return 1
    message = "Config valid (strict)" if args.strict else "Config valid"
    print(message)
    return 0


def _command_show(args: argparse.Namespace) -> int:
    try:
        manager = _load_manager(args.config_dir)
        payload = manager.raw_payload()
        if args.mask:
            payload = mask_secrets(payload)
    except ConfigError as exc:
        print(f"Unable to load configuration: {exc}")
        return 1
    print(json.dumps(payload, indent=2, sort_keys=True))
    return 0


def _command_policy(args: argparse.Namespace) -> int:
    try:
        manager = _load_manager(args.config_dir)
        policy = manager.policy
    except ConfigError as exc:
        print(f"Unable to load policy: {exc}")
        return 1
    for vocab, config in policy.vocabs.items():
        territory = config.get("territory") or "-"
        licensed = "licensed" if config.get("licensed", False) else "unlicensed"
        print(f"{vocab}: {licensed} ({territory})")
    return 0


<<<<<<< HEAD
def _command_licensing_validate(args: argparse.Namespace) -> int:
    path = args.licenses
    try:
        LicenseRegistry.from_yaml(path)
    except Exception as exc:  # pragma: no cover - defensive
        print(f"Licenses invalid: {exc}")
        return 1
    print("Licenses valid")
=======
def _command_ingest_pdf(args: argparse.Namespace) -> int:
    try:
        manager = _load_manager(args.config_dir)
    except ConfigError as exc:
        print(f"Unable to load configuration: {exc}")
        return 1
    pipeline_config = manager.config.pdf_pipeline()
    downloads_dir = Path(pipeline_config["artifact_dir"]).expanduser() / "downloads"
    downloads_dir.mkdir(parents=True, exist_ok=True)
    destination = downloads_dir / f"{args.doc_key}.pdf"
    try:
        with httpx.Client(timeout=30.0) as client:  # type: ignore
            response = client.get(args.uri, follow_redirects=True)
            response.raise_for_status()
    except httpx.HTTPError as exc:
        print(f"Failed to download PDF: {exc}", file=sys.stderr)
        return 1
    destination.write_bytes(response.content)
    ledger = IngestionLedger(Path(pipeline_config["ledger_path"]).expanduser())
    ledger.record(
        args.doc_key,
        "pdf_downloaded",
        {"uri": args.uri, "local_path": str(destination)},
    )
    print(f"Stored {args.doc_key} at {destination}")
    return 0


def _command_mineru_run(args: argparse.Namespace) -> int:
    try:
        manager = _load_manager(args.config_dir)
    except ConfigError as exc:
        print(f"Unable to load configuration: {exc}")
        return 1
    pipeline = _build_pipeline(manager)
    pdf_config = manager.config.pdf_pipeline()
    ledger = IngestionLedger(Path(pdf_config["ledger_path"]).expanduser())
    entries = ledger.entries(state="pdf_downloaded")
    if args.doc_key:
        entries = [entry for entry in entries if entry.doc_id == args.doc_key]
    if not entries:
        print("No PDFs ready for MinerU")
        return 0
    exit_code = 0
    for entry in entries:
        local_path = entry.metadata.get("local_path")
        if not local_path:
            print(f"Skipping {entry.doc_id}: missing local_path", file=sys.stderr)
            continue
        document = PdfDocument(
            doc_key=entry.doc_id,
            uri=str(entry.metadata.get("uri", "")),
            local_path=Path(local_path),
        )
        try:
            metadata = pipeline.process(document)
            print(f"MinerU completed for {entry.doc_id}: {metadata['mineru_artifacts']}")
        except GpuNotAvailableError as exc:
            print(str(exc), file=sys.stderr)
            exit_code = 99 if args.fail_if_no_gpu else exit_code or 0
            if args.fail_if_no_gpu:
                return 99
            break
        except RuntimeError as exc:
            ledger.record(entry.doc_id, "mineru_failed", {"error": str(exc)})
            print(f"MinerU failed for {entry.doc_id}: {exc}", file=sys.stderr)
    return exit_code


def _command_postpdf(args: argparse.Namespace) -> int:
    try:
        manager = _load_manager(args.config_dir)
    except ConfigError as exc:
        print(f"Unable to load configuration: {exc}")
        return 1
    pdf_config = manager.config.pdf_pipeline()
    require_gpu = bool(pdf_config.get("require_gpu", True))
    try:
        ensure_gpu(require_flag=require_gpu)
    except GpuNotAvailableError as exc:
        print(str(exc), file=sys.stderr)
        return 99
    ledger = IngestionLedger(Path(pdf_config["ledger_path"]).expanduser())
    entries = list(ledger.entries(state="pdf_ir_ready"))
    for entry in entries:
        ledger.record(entry.doc_id, "postpdf_started", {"steps": args.steps})
    print(f"Triggered downstream processing for {len(entries)} document(s)")
    return 0


def _command_ingest(args: argparse.Namespace) -> int:
    if args.source not in available_sources():
        print(f"Unknown source '{args.source}'. Known sources: {', '.join(available_sources())}")
        return 1

    ledger = IngestionLedger(args.ledger)
    context = AdapterContext(ledger=ledger)
    client = AsyncHttpClient()
    adapter = get_adapter(args.source, context, client)

    async def _run() -> None:
        try:
            if args.batch:
                with args.batch.open() as handle:
                    for line in handle:
                        if not line.strip():
                            continue
                        params = json.loads(line)
                        results = await adapter.run(**params)
                        if args.auto:
                            print(json.dumps([res.document.doc_id for res in results]))
            else:
                results = await adapter.run()
                if args.auto:
                    print(json.dumps([res.document.doc_id for res in results]))
        finally:
            await client.aclose()

    asyncio.run(_run())
>>>>>>> 220f2718
    return 0


def build_parser() -> argparse.ArgumentParser:
    parser = argparse.ArgumentParser(prog="med", description="Medical KG command-line tools")
    subparsers = parser.add_subparsers(dest="command", required=True)

    config_parser = subparsers.add_parser("config", help="Configuration commands")
    config_subparsers = config_parser.add_subparsers(dest="config_command", required=True)

    validate = config_subparsers.add_parser("validate", help="Validate configuration files")
    validate.add_argument("--strict", action="store_true", help="Fail on any warning")
    validate.add_argument("--config-dir", type=Path, default=None, help="Config directory")
    validate.set_defaults(func=_command_validate)

    show = config_subparsers.add_parser("show", help="Print effective configuration")
    show.add_argument("--config-dir", type=Path, default=None, help="Config directory")
    show.add_argument("--mask", action="store_true", default=True)
    show.add_argument("--no-mask", dest="mask", action="store_false")
    show.set_defaults(func=_command_show)

    policy = config_subparsers.add_parser("policy", help="Display licensing policy")
    policy.add_argument("--config-dir", type=Path, default=None, help="Config directory")
    policy.set_defaults(func=_command_policy)

<<<<<<< HEAD
    licensing = subparsers.add_parser("licensing", help="Licensing commands")
    licensing_subparsers = licensing.add_subparsers(dest="licensing_command", required=True)
    licensing_validate = licensing_subparsers.add_parser("validate", help="Validate licenses.yml")
    licensing_validate.add_argument("--licenses", type=Path, default=Path("licenses.yml"))
    licensing_validate.set_defaults(func=_command_licensing_validate)
=======
    # PDF processing commands
    ingest_pdf = subparsers.add_parser("ingest-pdf", help="Download PDF and register in ledger")
    ingest_pdf.add_argument("--uri", required=True, help="PDF URL")
    ingest_pdf.add_argument("--doc-key", required=True, help="Document identifier")
    ingest_pdf.add_argument("--config-dir", type=Path, default=None, help="Config directory")
    ingest_pdf.set_defaults(func=_command_ingest_pdf)

    mineru = subparsers.add_parser("mineru-run", help="Execute MinerU against queued PDFs")
    mineru.add_argument("--config-dir", type=Path, default=None, help="Config directory")
    mineru.add_argument("--doc-key", help="Process a single document key")
    mineru.add_argument("--fail-if-no-gpu", action="store_true", help="Exit 99 if GPU unavailable")
    mineru.set_defaults(func=_command_mineru_run)

    postpdf = subparsers.add_parser(
        "postpdf-start", help="Trigger downstream processing for MinerU outputs"
    )
    postpdf.add_argument("--config-dir", type=Path, default=None, help="Config directory")
    postpdf.add_argument(
        "--steps",
        default="ir->chunk->facet->embed->index",
        help="Pipeline steps to launch",
    )
    postpdf.set_defaults(func=_command_postpdf)

    # Data ingestion commands
    ingest = subparsers.add_parser("ingest", help="Run data ingestion for a source")
    ingest.add_argument("source", choices=available_sources(), help="Source identifier")
    ingest.add_argument("--batch", type=Path, default=None, help="NDJSON batch parameters")
    ingest.add_argument(
        "--auto", action="store_true", help="Emit doc IDs for downstream automation"
    )
    ingest.add_argument(
        "--ledger",
        type=Path,
        default=Path(".ingest-ledger.jsonl"),
        help="Path to ingestion ledger JSONL",
    )
    ingest.set_defaults(func=_command_ingest)
>>>>>>> 220f2718

    return parser


def main(argv: Optional[list[str]] = None) -> int:
    parser = build_parser()
    args = parser.parse_args(argv)
    return int(args.func(args))


if __name__ == "__main__":
    sys.exit(main())<|MERGE_RESOLUTION|>--- conflicted
+++ resolved
@@ -11,9 +11,6 @@
 
 import httpx
 from Medical_KG.config.manager import ConfigError, ConfigManager, ConfigValidator, mask_secrets
-<<<<<<< HEAD
-from Medical_KG.security.licenses import LicenseRegistry
-=======
 from Medical_KG.ingestion.adapters.base import AdapterContext
 from Medical_KG.ingestion.http_client import AsyncHttpClient
 from Medical_KG.ingestion.ledger import IngestionLedger
@@ -26,7 +23,7 @@
     PdfPipeline,
     ensure_gpu,
 )
->>>>>>> 220f2718
+from Medical_KG.security.licenses import LicenseRegistry
 
 
 def _load_manager(config_dir: Optional[Path]) -> ConfigManager:
@@ -84,7 +81,6 @@
     return 0
 
 
-<<<<<<< HEAD
 def _command_licensing_validate(args: argparse.Namespace) -> int:
     path = args.licenses
     try:
@@ -93,7 +89,9 @@
         print(f"Licenses invalid: {exc}")
         return 1
     print("Licenses valid")
-=======
+    return 0
+
+
 def _command_ingest_pdf(args: argparse.Namespace) -> int:
     try:
         manager = _load_manager(args.config_dir)
@@ -213,7 +211,6 @@
             await client.aclose()
 
     asyncio.run(_run())
->>>>>>> 220f2718
     return 0
 
 
@@ -239,13 +236,6 @@
     policy.add_argument("--config-dir", type=Path, default=None, help="Config directory")
     policy.set_defaults(func=_command_policy)
 
-<<<<<<< HEAD
-    licensing = subparsers.add_parser("licensing", help="Licensing commands")
-    licensing_subparsers = licensing.add_subparsers(dest="licensing_command", required=True)
-    licensing_validate = licensing_subparsers.add_parser("validate", help="Validate licenses.yml")
-    licensing_validate.add_argument("--licenses", type=Path, default=Path("licenses.yml"))
-    licensing_validate.set_defaults(func=_command_licensing_validate)
-=======
     # PDF processing commands
     ingest_pdf = subparsers.add_parser("ingest-pdf", help="Download PDF and register in ledger")
     ingest_pdf.add_argument("--uri", required=True, help="PDF URL")
@@ -284,7 +274,13 @@
         help="Path to ingestion ledger JSONL",
     )
     ingest.set_defaults(func=_command_ingest)
->>>>>>> 220f2718
+
+    # Licensing commands
+    licensing = subparsers.add_parser("licensing", help="Licensing commands")
+    licensing_subparsers = licensing.add_subparsers(dest="licensing_command", required=True)
+    licensing_validate = licensing_subparsers.add_parser("validate", help="Validate licenses.yml")
+    licensing_validate.add_argument("--licenses", type=Path, default=Path("licenses.yml"))
+    licensing_validate.set_defaults(func=_command_licensing_validate)
 
     return parser
 
