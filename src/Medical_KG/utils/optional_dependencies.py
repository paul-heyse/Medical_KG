"""Typed helpers for optional third-party dependencies.

These utilities provide minimal Protocol-based facades so that mypy can
reason about optional imports (tiktoken, spaCy, torch, Prometheus, httpx,
locust) without falling back to ``Any``. Runtime behaviour preserves the
existing lazy imports and graceful fallbacks when packages are not installed.
"""

from __future__ import annotations

import importlib
import importlib.util
from dataclasses import dataclass
from types import ModuleType
from typing import (
    TYPE_CHECKING,
    Any,
    AsyncContextManager,
    Callable,
    Iterable,
    Mapping,
    Protocol,
    Sequence,
    cast,
)


@dataclass(frozen=True)
class MissingDependencyError(ImportError):
    """Structured import error for optional feature dependencies.

    Parameters mirror the dependency registry so call sites can attach
    actionable context::

        try:
            httpx = optional_import("httpx", feature_name="http")
        except MissingDependencyError as exc:
            logger.error("%s", exc)
            raise

    Attributes
    ----------
    feature_name:
        Human readable name of the feature the caller attempted to use.
    package_name:
        Package (or packages) that must be installed to enable the feature.
    extras_group:
        Optional extras group in ``pyproject.toml`` that installs the dependency.
    install_hint:
        Concrete shell command to resolve the missing dependency.
    docs_url:
        Optional URL pointing to feature documentation.
    """

    feature_name: str
    package_name: str
    extras_group: str | None
    install_hint: str
    docs_url: str | None = None

    def __str__(self) -> str:
        base = (
            f"Feature '{self.feature_name}' requires package '{self.package_name}'.\n"
            f"Install with: {self.install_hint}"
        )
        if self.docs_url:
            return f"{base}\nDocumentation: {self.docs_url}"
        return base


@dataclass(frozen=True)
class DependencyGroup:
    """Registry entry describing optional dependency relationships."""

    packages: tuple[str, ...]
    extras_group: str | None
    docs_url: str | None = None
    modules: tuple[str, ...] | None = None

    @property
    def install_hint(self) -> str:
        if self.extras_group:
            return f"pip install medical-kg[{self.extras_group}]"
        packages = " ".join(self.packages)
        return f"pip install {packages}"

    def package_label(self) -> str:
        if len(self.packages) == 1:
            return self.packages[0]
        return ", ".join(self.packages)

    def import_targets(self) -> tuple[str, ...]:
        if self.modules is not None:
            return self.modules
        targets: list[str] = []
        for package in self.packages:
            normalized = package.replace("-", "_")
            target = normalized.split(".")[0]
            targets.append(target)
        return tuple(targets)


@dataclass(frozen=True)
class DependencyStatus:
    """Computed installation status for an optional dependency group."""

    feature_name: str
    packages: tuple[str, ...]
    extras_group: str | None
    installed: bool
    missing_packages: tuple[str, ...]
    install_hint: str
    docs_url: str | None


DEPENDENCY_REGISTRY: dict[str, DependencyGroup] = {
    "observability": DependencyGroup(
        packages=(
            "prometheus-client",
            "opentelemetry-api",
            "opentelemetry-sdk",
            "opentelemetry-instrumentation-fastapi",
            "opentelemetry-instrumentation-httpx",
        ),
        extras_group="observability",
        docs_url="docs/dependencies.md#observability",
        modules=(
            "prometheus_client",
            "opentelemetry",
            "opentelemetry.sdk",
            "opentelemetry.instrumentation.fastapi",
            "opentelemetry.instrumentation.httpx",
        ),
    ),
    "pdf_processing": DependencyGroup(
        packages=("pypdf", "pdfminer.six"),
        extras_group="pdf",
        docs_url="docs/dependencies.md#pdf-processing",
        modules=("pypdf", "pdfminer"),
    ),
    "embeddings": DependencyGroup(
        packages=("sentence-transformers", "faiss-cpu"),
        extras_group="embeddings",
        docs_url="docs/dependencies.md#embeddings",
        modules=("sentence_transformers", "faiss"),
    ),
    "tokenization": DependencyGroup(
        packages=("tiktoken",),
        extras_group="tokenization",
        docs_url="docs/dependencies.md#tokenization",
        modules=("tiktoken",),
    ),
    "nlp": DependencyGroup(
        packages=("spacy",),
        extras_group="nlp",
        docs_url="docs/dependencies.md#natural-language-processing",
        modules=("spacy",),
    ),
    "gpu": DependencyGroup(
        packages=("torch",),
        extras_group="gpu",
        docs_url="docs/dependencies.md#gpu",
        modules=("torch",),
    ),
    "http": DependencyGroup(
        packages=("httpx",),
        extras_group="http",
        docs_url="docs/dependencies.md#http-clients",
        modules=("httpx",),
    ),
    "caching": DependencyGroup(
        packages=("redis",),
        extras_group="caching",
        docs_url="docs/dependencies.md#caching",
        modules=("redis.asyncio",),
    ),
    "load_testing": DependencyGroup(
        packages=("locust",),
        extras_group="load-testing",
        docs_url="docs/dependencies.md#load-testing",
        modules=("locust",),
    ),
}


def _missing_modules(targets: Iterable[str]) -> tuple[str, ...]:
    missing: list[str] = []
    for module_name in targets:
        try:
            spec = importlib.util.find_spec(module_name)
        except ModuleNotFoundError:
            missing.append(module_name)
            continue
        if spec is None:
            missing.append(module_name)
    return tuple(missing)


def iter_dependency_statuses() -> Iterable[DependencyStatus]:
    """Yield installation status for each optional dependency group."""

    for feature_name, group in DEPENDENCY_REGISTRY.items():
        missing_modules = _missing_modules(group.import_targets())
        installed = not missing_modules
        missing_packages: tuple[str, ...]
        if installed:
            missing_packages = ()
        else:
            missing_map = {
                module_name: package
                for package, module_name in zip(
                    group.packages, group.import_targets(), strict=False
                )
            }
            missing_packages = tuple(
                missing_map.get(module_name, module_name) for module_name in missing_modules
            )

        yield DependencyStatus(
            feature_name=feature_name,
            packages=group.packages,
            extras_group=group.extras_group,
            installed=installed,
            missing_packages=missing_packages,
            install_hint=group.install_hint,
            docs_url=group.docs_url,
        )


def optional_import(
    module: str,
    *,
    feature_name: str | None = None,
    package_name: str | None = None,
    extras_group: str | None = None,
    docs_url: str | None = None,
) -> Any:
    """Import ``module`` or raise :class:`MissingDependencyError` with guidance."""

    try:
        return importlib.import_module(module)
    except ModuleNotFoundError as exc:  # pragma: no cover - exercised via tests
        resolved_feature = feature_name or module
        registry = DEPENDENCY_REGISTRY.get(resolved_feature)
        package_label = package_name
        extras = extras_group
        hint = None
        documentation = docs_url
        if registry is not None:
            package_label = package_label or registry.package_label()
            extras = extras or registry.extras_group
            hint = registry.install_hint
            documentation = documentation or registry.docs_url
        else:
            package_label = package_label or module
        if hint is None:
            if extras:
                hint = f"pip install medical-kg[{extras}]"
            elif package_label:
                hint = f"pip install {package_label}"
            else:
                hint = "pip install missing dependency"
        raise MissingDependencyError(
            feature_name=resolved_feature,
            package_name=package_label or module,
            extras_group=extras,
            install_hint=hint,
            docs_url=documentation,
        ) from exc

if TYPE_CHECKING:  # pragma: no cover - import-time typing help only
    import prometheus_client


class TokenEncoder(Protocol):
    """Subset of the tiktoken ``Encoding`` API that we rely on."""

    def encode(self, text: str) -> Sequence[int]:  # pragma: no cover - thin wrapper
        """Return token ids for the supplied text."""


class SpanProtocol(Protocol):
    """Minimal spaCy span attributes consumed by the project."""

    text: str
    start_char: int
    end_char: int
    label_: str


class DocProtocol(Protocol):
    """Minimal document protocol used by the NER pipeline."""

    ents: Sequence[SpanProtocol]


class NLPPipeline(Protocol):
    """Callable spaCy pipeline contract."""

    def __call__(self, text: str) -> DocProtocol:  # pragma: no cover - delegated to spaCy
        """Process text and return a document with named entities."""


class TorchCudaAccessor(Protocol):
    """Subset of ``torch.cuda`` used for availability checks."""

    def is_available(self) -> bool:  # pragma: no cover - delegated to torch
        """Return ``True`` when at least one CUDA device is accessible."""


class TorchModule(Protocol):
    """Minimal portion of ``torch`` that we reference."""

    cuda: TorchCudaAccessor


class GaugeProtocol(Protocol):
    """Superset of Prometheus ``Gauge`` interactions the codebase performs."""

    def labels(self, **label_values: str) -> "GaugeProtocol":  # pragma: no cover - delegated
        """Return a child gauge with bound labels."""

    def set(self, value: float) -> None:  # pragma: no cover - delegated
        """Set the gauge to ``value``."""

    def clear(self) -> None:  # pragma: no cover - delegated
        """Reset child metrics."""


class CounterProtocol(Protocol):
    """Typed subset of Prometheus Counter interactions."""

    def labels(self, **label_values: Any) -> "CounterProtocol":  # pragma: no cover - delegated
        """Return a child counter with bound labels."""

    def inc(self, amount: float = 1.0) -> None:  # pragma: no cover - delegated
        """Increase the counter by ``amount``."""


class HistogramProtocol(Protocol):
    """Typed subset of Prometheus Histogram interactions."""

    def labels(self, **label_values: Any) -> "HistogramProtocol":  # pragma: no cover - delegated
        """Return a child histogram with bound labels."""

    def observe(self, amount: float) -> None:  # pragma: no cover - delegated
        """Record an observation with value ``amount``."""


class _NoopGauge:
    """Fallback gauge that satisfies :class:`GaugeProtocol`."""

    def labels(self, **_label_values: Any) -> "_NoopGauge":
        return self

    def set(self, value: float) -> None:
        return None

    def clear(self) -> None:
        return None


class _NoopCounter:
    """Fallback counter that mirrors Prometheus semantics."""

    def labels(self, **_label_values: Any) -> "_NoopCounter":
        return self

    def inc(self, amount: float = 1.0) -> None:
        return None


class _NoopHistogram:
    """Fallback histogram that mirrors Prometheus semantics."""

    def labels(self, **_label_values: Any) -> "_NoopHistogram":
        return self

    def observe(self, amount: float) -> None:
        return None


class HttpxRequestProtocol(Protocol):
    """Minimal constructor signature for ``httpx.Request`` objects."""

    def __init__(self, method: str, url: str, **kwargs: Any) -> None: ...

    @property
    def url(self) -> Any: ...

    @property
    def method(self) -> str: ...


class HttpxResponseProtocol(Protocol):
    """Interface consumed by ingestion HTTP utilities."""

    def __init__(self, *args: Any, **kwargs: Any) -> None: ...

    status_code: int
    elapsed: Any | None

    def json(self) -> Any: ...

    def raise_for_status(self) -> None: ...

    @property
    def text(self) -> str: ...

    @property
    def content(self) -> bytes: ...

    @property
    def headers(self) -> dict[str, str]: ...


class HttpxAsyncBaseTransport(Protocol):
    """Subset of ``httpx.AsyncBaseTransport`` used in tests."""

    async def handle_async_request(
        self, request: HttpxRequestProtocol
    ) -> HttpxResponseProtocol: ...


class HttpxAsyncClient(Protocol):
    """Async client features leveraged by the project."""

    def __init__(self, **kwargs: Any) -> None: ...

    async def request(self, method: str, url: str, **kwargs: Any) -> HttpxResponseProtocol: ...

    def stream(
        self, method: str, url: str, **kwargs: Any
    ) -> AsyncContextManager[HttpxResponseProtocol]: ...

    async def get(
        self,
        url: str,
        *,
        params: Mapping[str, Any] | None = None,
        headers: Mapping[str, str] | None = None,
    ) -> HttpxResponseProtocol: ...

    async def post(
        self,
        url: str,
        *,
        json: Any | None = None,
        headers: Mapping[str, str] | None = None,
    ) -> HttpxResponseProtocol: ...

    async def __aenter__(self) -> "HttpxAsyncClient": ...

    async def __aexit__(
        self,
        exc_type: type[BaseException] | None,
        exc: BaseException | None,
        tb: Any,
    ) -> None: ...


class RedisClientProtocol(Protocol):
    """Async Redis interactions used by caching layers."""

    async def get(self, key: str) -> bytes | None: ...

    async def setex(self, key: str, seconds: int, value: bytes) -> bool: ...

    async def delete(self, *keys: str) -> int: ...

    async def aclose(self) -> None: ...


class HttpxClient(Protocol):
    """Sync client subset used by embedding clients."""

    def __init__(self, **kwargs: Any) -> None: ...

    def post(self, url: str, *, json: Any | None = None) -> HttpxResponseProtocol: ...

    def close(self) -> None: ...


class HttpxModule(Protocol):
    """Module-level contract for ``httpx`` access."""

    AsyncClient: type[HttpxAsyncClient]
    Client: type[HttpxClient]
    Request: type[HttpxRequestProtocol]
    Response: type[HttpxResponseProtocol]
    AsyncBaseTransport: type[HttpxAsyncBaseTransport]
    ASGITransport: type[Any]
    TimeoutException: type[Exception]
    HTTPError: type[Exception]


class LocustUserProtocol(Protocol):
    """Shape of ``locust.HttpUser`` that tests rely on."""

    client: Any
    wait_time: Callable[[], float]


TaskDecorator = Callable[[Callable[..., Any]], Callable[..., Any]]
TaskDecoratorFactory = Callable[..., TaskDecorator]


@dataclass(frozen=True)
class LocustFacade:
    """Typed accessor for locust helpers."""

    HttpUser: type[LocustUserProtocol]
    between: Callable[[float, float], Callable[[], float]]
    task: TaskDecoratorFactory


_httpx: ModuleType | None
try:
    _httpx_module = optional_import(
        "httpx",
        feature_name="http",
        package_name="httpx",
    )
except MissingDependencyError:
    _httpx = None
else:
    _httpx = cast(ModuleType, _httpx_module)


_LocustHttpUser: type[LocustUserProtocol] | None
_locust_between: Callable[[float, float], Callable[[], float]] | None
_locust_task: TaskDecoratorFactory | None
try:
    locust_module = optional_import(
        "locust",
        feature_name="load_testing",
        package_name="locust",
    )
except MissingDependencyError:
    _LocustHttpUser = None
    _locust_between = None
    _locust_task = None
else:
    http_user_attr = getattr(locust_module, "HttpUser", None)
    between_attr = getattr(locust_module, "between", None)
    task_attr = getattr(locust_module, "task", None)
    if http_user_attr is None or between_attr is None or task_attr is None:
        _LocustHttpUser = None
        _locust_between = None
        _locust_task = None
    else:
        _LocustHttpUser = cast(type[LocustUserProtocol], http_user_attr)
        _locust_between = cast(Callable[[float, float], Callable[[], float]], between_attr)
        _locust_task = cast(TaskDecoratorFactory, task_attr)


_RedisClient: type[RedisClientProtocol] | None
try:
    redis_module = optional_import(
        "redis.asyncio",
        feature_name="caching",
        package_name="redis",
    )
except MissingDependencyError:
    _RedisClient = None
else:
    _RedisClient = cast(type[RedisClientProtocol], getattr(redis_module, "Redis", None))


def get_tiktoken_encoding(name: str = "cl100k_base") -> TokenEncoder | None:
    """Return the requested tiktoken encoding if the package is installed."""

    try:
        module = optional_import(
            "tiktoken",
            feature_name="tokenization",
            package_name="tiktoken",
        )
    except MissingDependencyError:  # pragma: no cover - optional dependency
        return None

    encoding = module.get_encoding(name)
    return cast(TokenEncoder, encoding)


def load_spacy_pipeline(model: str) -> NLPPipeline | None:
    """Load a spaCy pipeline, returning ``None`` when unavailable."""

    try:
        spacy_module = optional_import(
            "spacy",
            feature_name="nlp",
            package_name="spacy",
        )
    except MissingDependencyError:  # pragma: no cover - optional dependency
        return None

    try:
        pipeline = spacy_module.load(model)
    except OSError:  # pragma: no cover - model missing in runtime environment
        return None
    return cast(NLPPipeline, pipeline)


def get_torch_module() -> TorchModule | None:
    """Return the ``torch`` module if installed."""

    try:
        torch_module = optional_import(
            "torch",
            feature_name="gpu",
            package_name="torch",
        )
    except MissingDependencyError:  # pragma: no cover - optional dependency
        return None
    return cast(TorchModule, torch_module)


def build_gauge(name: str, documentation: str, labelnames: Sequence[str]) -> GaugeProtocol:
    """Construct a Prometheus gauge or a typed no-op substitute."""

    try:
        prom_module = optional_import(
            "prometheus_client",
            feature_name="observability",
            package_name="prometheus-client",
        )
    except MissingDependencyError:  # pragma: no cover - optional dependency
        return _NoopGauge()
    gauge = prom_module.Gauge(name, documentation, labelnames)
    return cast(GaugeProtocol, gauge)


def build_counter(name: str, documentation: str, labelnames: Sequence[str]) -> CounterProtocol:
    """Construct a Prometheus counter or a typed no-op substitute."""

    try:
        prom_module = optional_import(
            "prometheus_client",
            feature_name="observability",
            package_name="prometheus-client",
        )
    except MissingDependencyError:  # pragma: no cover - optional dependency
        return _NoopCounter()
    counter_cls = getattr(prom_module, "Counter", None)
    if counter_cls is None:
        return _NoopCounter()
    counter = counter_cls(name, documentation, labelnames)
    return cast(CounterProtocol, counter)


def build_histogram(
    name: str,
    documentation: str,
    buckets: Sequence[float],
    *,
    labelnames: Sequence[str] | None = None,
) -> HistogramProtocol:
    """Construct a Prometheus histogram or a typed no-op substitute."""

    try:
        prom_module = optional_import(
            "prometheus_client",
            feature_name="observability",
            package_name="prometheus-client",
        )
    except MissingDependencyError:  # pragma: no cover - optional dependency
        return _NoopHistogram()
    histogram_cls = getattr(prom_module, "Histogram", None)
    if histogram_cls is None:
        return _NoopHistogram()
<<<<<<< HEAD
    histogram: "prometheus_client.Histogram" = PromHistogram(
        name,
        documentation,
        buckets=buckets,
        labelnames=labelnames,
    )
=======
    histogram = histogram_cls(name, documentation, buckets=buckets)
>>>>>>> 7335bbe1
    return cast(HistogramProtocol, histogram)


def get_httpx_module() -> HttpxModule:
    """Return the ``httpx`` module with a typed facade."""

    global _httpx
    if _httpx is None:
        module = optional_import(
            "httpx",
            feature_name="http",
            package_name="httpx",
        )
        _httpx = cast(ModuleType, module)
    return cast(HttpxModule, _httpx)


def build_redis_client(**kwargs: Any) -> RedisClientProtocol:
    """Instantiate a typed Redis client or raise when unavailable."""

    global _RedisClient
    client_cls = _RedisClient
    if client_cls is None:
        module = optional_import(
            "redis.asyncio",
            feature_name="caching",
            package_name="redis",
        )
        client_cls = getattr(module, "Redis", None)
        if client_cls is None:
            raise MissingDependencyError(
                feature_name="caching",
                package_name="redis",
                extras_group=DEPENDENCY_REGISTRY["caching"].extras_group,
                install_hint=DEPENDENCY_REGISTRY["caching"].install_hint,
                docs_url=DEPENDENCY_REGISTRY["caching"].docs_url,
            )
        client_cls = cast(type[RedisClientProtocol], client_cls)
        _RedisClient = client_cls
    assert client_cls is not None
    return client_cls(**kwargs)


def load_locust() -> LocustFacade:
    """Return typed locust helpers, raising when the dependency is absent."""

    global _LocustHttpUser, _locust_between, _locust_task
    if _LocustHttpUser is None or _locust_between is None or _locust_task is None:
        module = optional_import(
            "locust",
            feature_name="load_testing",
            package_name="locust",
        )
        http_user = getattr(module, "HttpUser", None)
        between = getattr(module, "between", None)
        task = getattr(module, "task", None)
        if http_user is None or between is None or task is None:
            raise MissingDependencyError(
                feature_name="load_testing",
                package_name=DEPENDENCY_REGISTRY["load_testing"].package_label(),
                extras_group=DEPENDENCY_REGISTRY["load_testing"].extras_group,
                install_hint=DEPENDENCY_REGISTRY["load_testing"].install_hint,
                docs_url=DEPENDENCY_REGISTRY["load_testing"].docs_url,
            )
        _LocustHttpUser = cast(type[LocustUserProtocol], http_user)
        _locust_between = cast(Callable[[float, float], Callable[[], float]], between)
        _locust_task = cast(TaskDecoratorFactory, task)
    assert _LocustHttpUser is not None
    assert _locust_between is not None
    assert _locust_task is not None
    return LocustFacade(
        HttpUser=_LocustHttpUser,
        between=_locust_between,
        task=_locust_task,
    )


__all__ = [
    "DEPENDENCY_REGISTRY",
    "DependencyGroup",
    "DependencyStatus",
    "MissingDependencyError",
    "CounterProtocol",
    "DocProtocol",
    "GaugeProtocol",
    "HistogramProtocol",
    "HttpxAsyncBaseTransport",
    "HttpxAsyncClient",
    "HttpxClient",
    "HttpxModule",
    "HttpxRequestProtocol",
    "HttpxResponseProtocol",
    "LocustFacade",
    "LocustUserProtocol",
    "NLPPipeline",
    "SpanProtocol",
    "TokenEncoder",
    "TorchModule",
    "build_counter",
    "build_gauge",
    "build_histogram",
    "build_redis_client",
    "iter_dependency_statuses",
    "optional_import",
    "get_httpx_module",
    "get_tiktoken_encoding",
    "get_torch_module",
    "load_locust",
    "load_spacy_pipeline",
]<|MERGE_RESOLUTION|>--- conflicted
+++ resolved
@@ -669,16 +669,12 @@
     histogram_cls = getattr(prom_module, "Histogram", None)
     if histogram_cls is None:
         return _NoopHistogram()
-<<<<<<< HEAD
     histogram: "prometheus_client.Histogram" = PromHistogram(
         name,
         documentation,
         buckets=buckets,
         labelnames=labelnames,
     )
-=======
-    histogram = histogram_cls(name, documentation, buckets=buckets)
->>>>>>> 7335bbe1
     return cast(HistogramProtocol, histogram)
 
 
