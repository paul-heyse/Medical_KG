repos:
  - repo: https://github.com/pre-commit/pre-commit-hooks
    rev: v4.6.0
    hooks:
      - id: check-merge-conflict
      - id: end-of-file-fixer
      - id: trailing-whitespace
      - id: check-yaml
  - repo: https://github.com/charliermarsh/ruff-pre-commit
    rev: v0.6.9
    hooks:
      - id: ruff
        args: [--fix]
  - repo: https://github.com/psf/black
    rev: 24.8.0
    hooks:
      - id: black
  - repo: https://github.com/pre-commit/mirrors-mypy
    rev: v1.11.1
    hooks:
      - id: mypy
        exclude: ^ops/
      - id: mypy
        name: mypy (core services)
        args:
          - --strict
          - src/Medical_KG/config
          - src/Medical_KG/utils/optional_dependencies.py
          - src/Medical_KG/cli.py
        pass_filenames: false
      - id: mypy
<<<<<<< HEAD
        name: mypy (IR module)
=======
        name: mypy (ir)
>>>>>>> ffa29c49
        args:
          - --strict
          - src/Medical_KG/ir
        pass_filenames: false
  - repo: local
    hooks:
      - id: validate-configs
        name: Validate configuration payloads
        entry: python scripts/validate_all_configs.py --no-color
        language: system
        files: ^src/Medical_KG/config/.*\.(yaml|json)$
        pass_filenames: false<|MERGE_RESOLUTION|>--- conflicted
+++ resolved
@@ -1,48 +1,44 @@
 repos:
-  - repo: https://github.com/pre-commit/pre-commit-hooks
-    rev: v4.6.0
-    hooks:
-      - id: check-merge-conflict
-      - id: end-of-file-fixer
-      - id: trailing-whitespace
-      - id: check-yaml
-  - repo: https://github.com/charliermarsh/ruff-pre-commit
-    rev: v0.6.9
-    hooks:
-      - id: ruff
-        args: [--fix]
-  - repo: https://github.com/psf/black
-    rev: 24.8.0
-    hooks:
-      - id: black
-  - repo: https://github.com/pre-commit/mirrors-mypy
-    rev: v1.11.1
-    hooks:
-      - id: mypy
-        exclude: ^ops/
-      - id: mypy
-        name: mypy (core services)
-        args:
-          - --strict
-          - src/Medical_KG/config
-          - src/Medical_KG/utils/optional_dependencies.py
-          - src/Medical_KG/cli.py
-        pass_filenames: false
-      - id: mypy
-<<<<<<< HEAD
-        name: mypy (IR module)
-=======
-        name: mypy (ir)
->>>>>>> ffa29c49
-        args:
-          - --strict
-          - src/Medical_KG/ir
-        pass_filenames: false
-  - repo: local
-    hooks:
-      - id: validate-configs
-        name: Validate configuration payloads
-        entry: python scripts/validate_all_configs.py --no-color
-        language: system
-        files: ^src/Medical_KG/config/.*\.(yaml|json)$
-        pass_filenames: false+    - repo: https://github.com/pre-commit/pre-commit-hooks
+      rev: v4.6.0
+      hooks:
+          - id: check-merge-conflict
+          - id: end-of-file-fixer
+          - id: trailing-whitespace
+          - id: check-yaml
+    - repo: https://github.com/charliermarsh/ruff-pre-commit
+      rev: v0.6.9
+      hooks:
+          - id: ruff
+            args: [--fix]
+    - repo: https://github.com/psf/black
+      rev: 24.8.0
+      hooks:
+          - id: black
+    - repo: https://github.com/pre-commit/mirrors-mypy
+      rev: v1.11.1
+      hooks:
+          - id: mypy
+            exclude: ^ops/
+          - id: mypy
+            name: mypy (core services)
+            args:
+                - --strict
+                - src/Medical_KG/config
+                - src/Medical_KG/utils/optional_dependencies.py
+                - src/Medical_KG/cli.py
+            pass_filenames: false
+          - id: mypy
+            name: mypy (IR module)
+            args:
+                - --strict
+                - src/Medical_KG/ir
+            pass_filenames: false
+    - repo: local
+      hooks:
+          - id: validate-configs
+            name: Validate configuration payloads
+            entry: python scripts/validate_all_configs.py --no-color
+            language: system
+            files: ^src/Medical_KG/config/.*\.(yaml|json)$
+            pass_filenames: false