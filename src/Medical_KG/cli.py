"""Simple command-line interface for configuration management."""

from __future__ import annotations

import argparse
import importlib
import json
import logging
import os
import sys
from pathlib import Path
from types import TracebackType
from typing import Any, Iterable, Protocol, cast

from Medical_KG.config.manager import ConfigError, ConfigManager, ConfigValidator, mask_secrets
from Medical_KG.config.models import PdfPipelineSettings
<<<<<<< HEAD
from Medical_KG.ingestion.ledger import IngestionLedger
=======
from Medical_KG.ingestion.cli_helpers import (
    EXIT_DATA_ERROR,
    EXIT_RUNTIME_ERROR,
    EXIT_SUCCESS,
    AdapterInvocationError,
    BatchLoadError,
    format_cli_error,
    format_results,
    invoke_adapter_sync,
    load_ndjson_batch,
)
from Medical_KG.ingestion.ledger import IngestionLedger
from Medical_KG.ingestion.registry import available_sources
>>>>>>> ce03a316
from Medical_KG.pdf import (
    GpuNotAvailableError,
    MinerUConfig,
    MinerURunner,
    PdfDocument,
    PdfPipeline,
    ensure_gpu,
)
from Medical_KG.security.licenses import LicenseRegistry


class HttpxResponse(Protocol):
    content: bytes

    def raise_for_status(self) -> None: ...


class HttpxClient(Protocol):
    def __enter__(self) -> "HttpxClient": ...

    def __exit__(
        self,
        exc_type: type[BaseException] | None,
        exc: BaseException | None,
        traceback: TracebackType | None,
    ) -> None: ...

    def get(self, url: str, *, follow_redirects: bool) -> HttpxResponse: ...


class HttpxModule(Protocol):
    HTTPError: type[Exception]

    def Client(self, *, timeout: float) -> HttpxClient: ...


def _require_httpx() -> HttpxModule:
    try:
        module = importlib.import_module("httpx")
    except Exception as exc:  # pragma: no cover - dependency check
        raise RuntimeError("httpx is required for CLI operations") from exc
    return cast(HttpxModule, module)


_HTTPX = _require_httpx()
HTTPError = _HTTPX.HTTPError


def _load_manager(config_dir: Path | None) -> ConfigManager:
    base_path = config_dir or Path(__file__).resolve().parent / "config"
    return ConfigManager(base_path=base_path)


def _build_pipeline(manager: ConfigManager) -> PdfPipeline:
    pdf_config: PdfPipelineSettings = manager.config.pdf_pipeline()
    ledger_path = pdf_config.ledger_path.expanduser()
    artifact_dir = pdf_config.artifact_dir.expanduser()
    mineru = MinerURunner(MinerUConfig(output_dir=artifact_dir))
    ledger = IngestionLedger(ledger_path)
    return PdfPipeline(ledger=ledger, mineru=mineru)


def _command_validate(args: argparse.Namespace) -> int:
    try:
        manager = _load_manager(args.config_dir)
        payload = manager.raw_payload()
        ConfigValidator(manager.base_path / "config.schema.json").validate(payload)
        _ = manager.config
    except ConfigError as exc:
        print(f"Configuration invalid: {exc}")
        return 1
    message = "Config valid (strict)" if args.strict else "Config valid"
    print(message)
    return 0


def _command_show(args: argparse.Namespace) -> int:
    try:
        manager = _load_manager(args.config_dir)
        payload = manager.raw_payload()
        if args.mask:
            payload = mask_secrets(payload)
    except ConfigError as exc:
        print(f"Unable to load configuration: {exc}")
        return 1
    print(json.dumps(payload, indent=2, sort_keys=True))
    return 0


def _command_policy(args: argparse.Namespace) -> int:
    try:
        manager = _load_manager(args.config_dir)
        policy = manager.policy
    except ConfigError as exc:
        print(f"Unable to load policy: {exc}")
        return 1
    for vocab, config in policy.vocabs.items():
        territory = config.get("territory") or "-"
        licensed = "licensed" if config.get("licensed", False) else "unlicensed"
        print(f"{vocab}: {licensed} ({territory})")
    return 0


def _command_licensing_validate(args: argparse.Namespace) -> int:
    path = args.licenses
    try:
        LicenseRegistry.from_yaml(path)
    except Exception as exc:  # pragma: no cover - defensive
        print(f"Licenses invalid: {exc}")
        return 1
    print("Licenses valid")
    return 0


def _command_ingest_pdf(args: argparse.Namespace) -> int:
    try:
        manager = _load_manager(args.config_dir)
    except ConfigError as exc:
        print(f"Unable to load configuration: {exc}")
        return 1
    pipeline_config = manager.config.pdf_pipeline()
    downloads_dir = pipeline_config.artifact_dir.expanduser() / "downloads"
    downloads_dir.mkdir(parents=True, exist_ok=True)
    destination = downloads_dir / f"{args.doc_key}.pdf"
    try:
        with _HTTPX.Client(timeout=30.0) as client:
            response = client.get(args.uri, follow_redirects=True)
            response.raise_for_status()
    except HTTPError as exc:
        print(f"Failed to download PDF: {exc}", file=sys.stderr)
        return 1
    destination.write_bytes(response.content)
    ledger = IngestionLedger(pipeline_config.ledger_path.expanduser())
    ledger.record(
        args.doc_key,
        "pdf_downloaded",
        {"uri": args.uri, "local_path": str(destination)},
    )
    print(f"Stored {args.doc_key} at {destination}")
    return 0


def _command_mineru_run(args: argparse.Namespace) -> int:
    try:
        manager = _load_manager(args.config_dir)
    except ConfigError as exc:
        print(f"Unable to load configuration: {exc}")
        return 1
    pipeline = _build_pipeline(manager)
    pdf_config = manager.config.pdf_pipeline()
    ledger = IngestionLedger(pdf_config.ledger_path.expanduser())
    entries = ledger.entries(state="pdf_downloaded")
    if args.doc_key:
        entries = [entry for entry in entries if entry.doc_id == args.doc_key]
    if not entries:
        print("No PDFs ready for MinerU")
        return 0
    exit_code = 0
    for entry in entries:
        local_path = entry.metadata.get("local_path")
        if not local_path:
            print(f"Skipping {entry.doc_id}: missing local_path", file=sys.stderr)
            continue
        document = PdfDocument(
            doc_key=entry.doc_id,
            uri=str(entry.metadata.get("uri", "")),
            local_path=Path(local_path),
        )
        try:
            metadata = pipeline.process(document)
            print(f"MinerU completed for {entry.doc_id}: {metadata['mineru_artifacts']}")
        except GpuNotAvailableError as exc:
            print(str(exc), file=sys.stderr)
            exit_code = 99 if args.fail_if_no_gpu else exit_code or 0
            if args.fail_if_no_gpu:
                return 99
            break
        except RuntimeError as exc:
            ledger.record(entry.doc_id, "mineru_failed", {"error": str(exc)})
            print(f"MinerU failed for {entry.doc_id}: {exc}", file=sys.stderr)
    return exit_code


def _command_postpdf(args: argparse.Namespace) -> int:
    try:
        manager = _load_manager(args.config_dir)
    except ConfigError as exc:
        print(f"Unable to load configuration: {exc}")
        return 1
    pdf_config = manager.config.pdf_pipeline()
    require_gpu = pdf_config.require_gpu
    try:
        ensure_gpu(require_flag=require_gpu)
    except GpuNotAvailableError as exc:
        print(str(exc), file=sys.stderr)
        return 99
    ledger = IngestionLedger(pdf_config.ledger_path.expanduser())
    entries = list(ledger.entries(state="pdf_ir_ready"))
    for entry in entries:
        ledger.record(entry.doc_id, "postpdf_started", {"steps": args.steps})
    print(f"Triggered downstream processing for {len(entries)} document(s)")
    return 0


LEGACY_FLAG_ALIASES: dict[str, str] = {
    "--batch": "--batch",
    "--batch-file": "--batch",
    "--continue-from-ledger": "--resume",
    "--ledger": "--ledger",
    "--max-records": "--limit",
    "--format": "--output",
    "--quiet": "--quiet",
    "--verbose": "--verbose",
    "--auto": "--auto",
    "--resume": "--resume",
    "--chunk-size": "--chunk-size",
    "--skip-validation": "--skip-validation",
    "--strict-validation": "--strict-validation",
    "--fail-fast": "--fail-fast",
}

SHORT_FLAG_ALIASES: dict[str, str] = {
    "-b": "--batch",
    "-o": "--output",
    "-n": "--limit",
    "-r": "--resume",
    "-q": "--quiet",
    "-v": "--verbose",
}

BOOLEAN_FLAGS = {
    "--resume",
    "--auto",
    "--quiet",
    "--verbose",
    "--fail-fast",
    "--skip-validation",
    "--strict-validation",
}


def _translate_legacy_args(argv: list[str]) -> tuple[list[str], bool]:
    tokens = list(argv)
    if not tokens:
        return [], False
    if tokens == ["--help"] or tokens == ["-h"]:
        return ["--help"], False
    adapter_from_source: str | None = None
    translated: list[str] = []
    used_legacy = False
    index = 0
    while index < len(tokens):
        token = tokens[index]
        if token in {"--help", "-h"}:
            return ["--help"], used_legacy
        if token == "--source":
            used_legacy = True
            if index + 1 < len(tokens):
                adapter_from_source = tokens[index + 1]
                index += 2
            else:
                index += 1
            continue
        if token == "--ids":
            used_legacy = True
            if index + 1 < len(tokens):
                for part in tokens[index + 1].split(","):
                    value = part.strip()
                    if value:
                        translated.extend(["--id", value])
                index += 2
            else:
                index += 1
            continue
        alias = LEGACY_FLAG_ALIASES.get(token) or SHORT_FLAG_ALIASES.get(token)
        if alias:
            if alias != token:
                used_legacy = True
            translated.append(alias)
            if alias in BOOLEAN_FLAGS:
                index += 1
                continue
            if index + 1 < len(tokens):
                translated.append(tokens[index + 1])
                index += 2
            else:
                index += 1
            continue
        translated.append(token)
        index += 1
    if adapter_from_source:
        if not translated or translated[0] != adapter_from_source:
            translated.insert(0, adapter_from_source)
    return translated, used_legacy


def _emit_deprecation_warning(command: str) -> None:
    if os.environ.get("MEDICAL_KG_SUPPRESS_INGEST_DEPRECATED"):
        return
    message = (
        f"`{command}` is deprecated and delegates to the unified ingestion CLI. "
        "Use `med ingest <adapter>` instead."
    )
    print(f"Warning: {message}", file=sys.stderr)


def _run_unified_cli(argv: list[str], *, log_usage: bool) -> int:
    from Medical_KG.ingestion import cli as ingestion_cli

    normalized = list(argv) or ["--help"]
    if log_usage:
        logging.getLogger("Medical_KG.cli").warning("Delegating ingestion command: %s", " ".join(normalized))
    return ingestion_cli.main(["ingest", *normalized])


def _command_ingest(args: argparse.Namespace) -> int:
<<<<<<< HEAD
    argv = list(getattr(args, "argv", []))
    translated, used_legacy = _translate_legacy_args(argv)
    if used_legacy:
        _emit_deprecation_warning("med ingest")
    return _run_unified_cli(translated, log_usage=used_legacy)


def _command_ingest_legacy(args: argparse.Namespace) -> int:
    argv = list(getattr(args, "argv", []))
    translated, _ = _translate_legacy_args(argv)
    _emit_deprecation_warning("med ingest-legacy")
    return _run_unified_cli(translated, log_usage=True)
=======
    if args.source not in available_sources():
        print(f"Unknown source '{args.source}'. Known sources: {', '.join(available_sources())}")
        return EXIT_DATA_ERROR

    ledger = IngestionLedger(args.ledger)
    params_iter: Iterable[dict[str, Any]] | None = None
    if args.batch:
        try:
            params_iter = load_ndjson_batch(args.batch)
        except BatchLoadError as exc:
            print(
                format_cli_error(
                    exc,
                    prefix="Failed to read batch",
                    remediation="Ensure the file contains one JSON object per line.",
                ),
                file=sys.stderr,
            )
            return EXIT_DATA_ERROR

    try:
        results = invoke_adapter_sync(
            args.source,
            ledger=ledger,
            params=params_iter,
        )
    except AdapterInvocationError as exc:
        print(
            format_cli_error(
                exc,
                prefix="Ingestion failed",
                remediation="Retry with --resume or inspect the ledger for failing documents.",
            ),
            file=sys.stderr,
        )
        return EXIT_RUNTIME_ERROR

    if args.auto:
        for line in format_results(results, output_format="jsonl"):
            print(line)

    return EXIT_SUCCESS
>>>>>>> ce03a316


def build_parser() -> argparse.ArgumentParser:
    parser = argparse.ArgumentParser(prog="med", description="Medical KG command-line tools")
    subparsers = parser.add_subparsers(dest="command", required=True)

    config_parser = subparsers.add_parser("config", help="Configuration commands")
    config_subparsers = config_parser.add_subparsers(dest="config_command", required=True)

    validate = config_subparsers.add_parser("validate", help="Validate configuration files")
    validate.add_argument("--strict", action="store_true", help="Fail on any warning")
    validate.add_argument("--config-dir", type=Path, default=None, help="Config directory")
    validate.set_defaults(func=_command_validate)

    show = config_subparsers.add_parser("show", help="Print effective configuration")
    show.add_argument("--config-dir", type=Path, default=None, help="Config directory")
    show.add_argument("--mask", action="store_true", default=True)
    show.add_argument("--no-mask", dest="mask", action="store_false")
    show.set_defaults(func=_command_show)

    policy = config_subparsers.add_parser("policy", help="Display licensing policy")
    policy.add_argument("--config-dir", type=Path, default=None, help="Config directory")
    policy.set_defaults(func=_command_policy)

    # PDF processing commands
    ingest_pdf = subparsers.add_parser("ingest-pdf", help="Download PDF and register in ledger")
    ingest_pdf.add_argument("--uri", required=True, help="PDF URL")
    ingest_pdf.add_argument("--doc-key", required=True, help="Document identifier")
    ingest_pdf.add_argument("--config-dir", type=Path, default=None, help="Config directory")
    ingest_pdf.set_defaults(func=_command_ingest_pdf)

    mineru = subparsers.add_parser("mineru-run", help="Execute MinerU against queued PDFs")
    mineru.add_argument("--config-dir", type=Path, default=None, help="Config directory")
    mineru.add_argument("--doc-key", help="Process a single document key")
    mineru.add_argument("--fail-if-no-gpu", action="store_true", help="Exit 99 if GPU unavailable")
    mineru.set_defaults(func=_command_mineru_run)

    postpdf = subparsers.add_parser(
        "postpdf-start", help="Trigger downstream processing for MinerU outputs"
    )
    postpdf.add_argument("--config-dir", type=Path, default=None, help="Config directory")
    postpdf.add_argument(
        "--steps",
        default="ir->chunk->facet->embed->index",
        help="Pipeline steps to launch",
    )
    postpdf.set_defaults(func=_command_postpdf)

    # Data ingestion commands
    ingest = subparsers.add_parser(
        "ingest",
        help="Run data ingestion via the unified CLI",
        add_help=False,
    )
    ingest.set_defaults(func=_command_ingest)

    ingest_legacy = subparsers.add_parser(
        "ingest-legacy",
        help="Deprecated ingestion command (delegates to unified CLI)",
        add_help=False,
    )
    ingest_legacy.set_defaults(func=_command_ingest_legacy)

    original_parse_known_args = parser.parse_known_args

    def _parse_args(args: list[str] | None = None, namespace: argparse.Namespace | None = None) -> argparse.Namespace:
        namespace_obj, remainder = original_parse_known_args(args, namespace)
        command = getattr(namespace_obj, "command", None)
        if command in {"ingest", "ingest-legacy"}:
            setattr(namespace_obj, "argv", remainder)
        elif remainder:
            parser.error(f"unrecognized arguments: {' '.join(remainder)}")
        else:
            setattr(namespace_obj, "argv", [])
        return namespace_obj

    parser.parse_args = _parse_args  # type: ignore[assignment]

    # Licensing commands
    licensing = subparsers.add_parser("licensing", help="Licensing commands")
    licensing_subparsers = licensing.add_subparsers(dest="licensing_command", required=True)
    licensing_validate = licensing_subparsers.add_parser("validate", help="Validate licenses.yml")
    licensing_validate.add_argument("--licenses", type=Path, default=Path("licenses.yml"))
    licensing_validate.set_defaults(func=_command_licensing_validate)

    return parser


def main(argv: list[str] | None = None) -> int:
    parser = build_parser()
    args = parser.parse_args(argv)
    return int(args.func(args))


if __name__ == "__main__":
    sys.exit(main())<|MERGE_RESOLUTION|>--- conflicted
+++ resolved
@@ -14,23 +14,7 @@
 
 from Medical_KG.config.manager import ConfigError, ConfigManager, ConfigValidator, mask_secrets
 from Medical_KG.config.models import PdfPipelineSettings
-<<<<<<< HEAD
 from Medical_KG.ingestion.ledger import IngestionLedger
-=======
-from Medical_KG.ingestion.cli_helpers import (
-    EXIT_DATA_ERROR,
-    EXIT_RUNTIME_ERROR,
-    EXIT_SUCCESS,
-    AdapterInvocationError,
-    BatchLoadError,
-    format_cli_error,
-    format_results,
-    invoke_adapter_sync,
-    load_ndjson_batch,
-)
-from Medical_KG.ingestion.ledger import IngestionLedger
-from Medical_KG.ingestion.registry import available_sources
->>>>>>> ce03a316
 from Medical_KG.pdf import (
     GpuNotAvailableError,
     MinerUConfig,
@@ -347,7 +331,6 @@
 
 
 def _command_ingest(args: argparse.Namespace) -> int:
-<<<<<<< HEAD
     argv = list(getattr(args, "argv", []))
     translated, used_legacy = _translate_legacy_args(argv)
     if used_legacy:
@@ -360,50 +343,6 @@
     translated, _ = _translate_legacy_args(argv)
     _emit_deprecation_warning("med ingest-legacy")
     return _run_unified_cli(translated, log_usage=True)
-=======
-    if args.source not in available_sources():
-        print(f"Unknown source '{args.source}'. Known sources: {', '.join(available_sources())}")
-        return EXIT_DATA_ERROR
-
-    ledger = IngestionLedger(args.ledger)
-    params_iter: Iterable[dict[str, Any]] | None = None
-    if args.batch:
-        try:
-            params_iter = load_ndjson_batch(args.batch)
-        except BatchLoadError as exc:
-            print(
-                format_cli_error(
-                    exc,
-                    prefix="Failed to read batch",
-                    remediation="Ensure the file contains one JSON object per line.",
-                ),
-                file=sys.stderr,
-            )
-            return EXIT_DATA_ERROR
-
-    try:
-        results = invoke_adapter_sync(
-            args.source,
-            ledger=ledger,
-            params=params_iter,
-        )
-    except AdapterInvocationError as exc:
-        print(
-            format_cli_error(
-                exc,
-                prefix="Ingestion failed",
-                remediation="Retry with --resume or inspect the ledger for failing documents.",
-            ),
-            file=sys.stderr,
-        )
-        return EXIT_RUNTIME_ERROR
-
-    if args.auto:
-        for line in format_results(results, output_format="jsonl"):
-            print(line)
-
-    return EXIT_SUCCESS
->>>>>>> ce03a316
 
 
 def build_parser() -> argparse.ArgumentParser:
