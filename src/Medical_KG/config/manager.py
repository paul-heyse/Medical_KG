--- conflicted
+++ resolved
@@ -12,7 +12,6 @@
 from dataclasses import dataclass
 from datetime import datetime, timezone
 from pathlib import Path
-<<<<<<< HEAD
 from typing import Any, Dict, Mapping, MutableMapping, Optional, cast
 
 import yaml
@@ -25,22 +24,6 @@
     "config_info", "Current configuration metadata", ["version", "hash"]
 )
 FEATURE_FLAG: GaugeLike = Gauge("feature_flag", "Feature flag states", ["name"])
-=======
-from typing import Any, cast
-
-import yaml
-
-from Medical_KG.types.json import JSONMapping, JSONObject, JSONValue, MutableJSONMapping
-from Medical_KG.utils.optional_dependencies import GaugeProtocol, build_gauge
-
-from .models import AuthSettings, Config, PolicyDocument, validate_constraints
-
-
-CONFIG_INFO: GaugeProtocol = build_gauge(
-    "config_info", "Current configuration metadata", ["version", "hash"]
-)
-FEATURE_FLAG: GaugeProtocol = build_gauge("feature_flag", "Feature flag states", ["name"])
->>>>>>> dd43895b
 
 ENV_SIMPLE_PATHS: Mapping[str, str] = {
     "VLLM_API_BASE": "embeddings.vllm_api_base",
@@ -191,13 +174,7 @@
         secret_resolver: SecretResolver | None = None,
     ) -> None:
         self.base_path = base_path or Path(__file__).resolve().parent
-<<<<<<< HEAD
         env_value = env if env is not None else os.getenv("CONFIG_ENV", "dev")
-=======
-        env_value = env if env is not None else os.getenv("CONFIG_ENV")
-        if env_value is None:
-            env_value = "dev"
->>>>>>> dd43895b
         self.env = env_value.lower()
         self.secret_resolver = secret_resolver or SecretResolver()
         self.validator = ConfigValidator(self.base_path / "config.schema.json")
@@ -324,17 +301,9 @@
         for part in parts[:-1]:
             next_value = cursor.get(part)
             if not isinstance(next_value, MutableMapping):
-<<<<<<< HEAD
                 next_value = {}
                 cursor[part] = next_value
             cursor = cast(MutableMapping[str, Any], next_value)
-=======
-                new_child: dict[str, JSONValue] = {}
-                cursor[part] = new_child
-                cursor = new_child
-            else:
-                cursor = cast(MutableJSONMapping, next_value)
->>>>>>> dd43895b
         cursor[parts[-1]] = value
 
     def _resolve_placeholders(self, payload: JSONMapping) -> JSONObject:
