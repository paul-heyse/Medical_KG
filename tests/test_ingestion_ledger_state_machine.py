from __future__ import annotations

from datetime import datetime, timedelta, timezone
from pathlib import Path

import pytest

from Medical_KG.ingestion.ledger import (
    IngestionLedger,
    InvalidStateTransition,
    LedgerAuditRecord,
    LedgerState,
    LedgerCorruption,
    get_valid_next_states,
    is_retryable_state,
    is_terminal_state,
    validate_transition,
)


def test_validate_transition_accepts_declared_edges() -> None:
    for state in (
        LedgerState.PENDING,
        LedgerState.FETCHING,
        LedgerState.FETCHED,
        LedgerState.PARSING,
        LedgerState.PARSED,
        LedgerState.VALIDATING,
        LedgerState.VALIDATED,
        LedgerState.IR_BUILDING,
        LedgerState.IR_READY,
        LedgerState.EMBEDDING,
        LedgerState.INDEXED,
        LedgerState.RETRYING,
    ):
        for successor in get_valid_next_states(state):
            validate_transition(state, successor)


def test_validate_transition_rejects_invalid_edge() -> None:
    with pytest.raises(InvalidStateTransition) as excinfo:
        validate_transition(LedgerState.FETCHING, LedgerState.IR_READY)
    assert "FETCHING" in str(excinfo.value)
    assert "IR_READY" in str(excinfo.value)


def test_audit_record_round_trip() -> None:
    record = LedgerAuditRecord(
        doc_id="doc-1",
        old_state=LedgerState.FETCHING,
        new_state=LedgerState.FETCHED,
        timestamp=datetime.now(timezone.utc).timestamp(),
        adapter="stub",
        metadata={"key": "value"},
        parameters={"attempt": 1},
        retry_count=2,
        duration_seconds=0.5,
    )
    payload = record.to_dict()
    assert payload["old_state"] == "FETCHING"
    assert payload["new_state"] == "FETCHED"
    restored = LedgerAuditRecord.from_dict(record.to_dict())
    assert restored.doc_id == record.doc_id
    assert restored.new_state is LedgerState.FETCHED
    assert restored.metadata == record.metadata
    assert restored.parameters == record.parameters


def test_snapshot_round_trip(tmp_path: Path) -> None:
    ledger_path = tmp_path / "ledger.jsonl"
    ledger = IngestionLedger(ledger_path, auto_snapshot_interval=timedelta(days=7))
    ledger.update_state("doc-1", LedgerState.FETCHING)
    ledger.update_state("doc-1", LedgerState.FETCHED)
    snapshot = ledger.create_snapshot()
    assert snapshot.exists()
    assert ledger_path.read_text(encoding="utf-8") == ""
    reloaded = IngestionLedger(ledger_path)
    state = reloaded.get("doc-1")
    assert state is not None
    assert state.state is LedgerState.FETCHED


def test_stuck_documents_detection(tmp_path: Path) -> None:
    ledger = IngestionLedger(tmp_path / "ledger.jsonl", auto_snapshot_interval=timedelta(days=7))
    ledger.update_state("doc-stuck", LedgerState.FETCHING)
    document = ledger.get("doc-stuck")
    assert document is not None
    document.updated_at = datetime.now(timezone.utc) - timedelta(hours=5)
    stuck = ledger.get_stuck_documents(threshold_hours=1)
    assert stuck and stuck[0].doc_id == "doc-stuck"


def test_update_state_rejects_string_values(tmp_path: Path) -> None:
    ledger = IngestionLedger(tmp_path / "ledger.jsonl")
    with pytest.raises(TypeError) as excinfo:
        ledger.update_state("doc-1", "completed")  # type: ignore[arg-type]
    assert "LedgerState enum" in str(excinfo.value)


def test_record_requires_enum(tmp_path: Path) -> None:
    ledger = IngestionLedger(tmp_path / "ledger.jsonl")
    with pytest.raises(TypeError) as excinfo:
        ledger.record("doc-1", "completed")  # type: ignore[arg-type]
    assert "LedgerState enum" in str(excinfo.value)


<<<<<<< HEAD
def test_alias_entries_still_parse(tmp_path: Path) -> None:
    ledger_path = tmp_path / "aliases.jsonl"
    timestamp = datetime.now(timezone.utc).timestamp()
    ledger_path.write_text(
        "\n".join(
            [
                json.dumps(
                    {
                        "doc_id": "doc-1",
                        "old_state": "IR_BUILDING",
                        "new_state": "pdf_ir_ready",
                        "timestamp": timestamp,
                        "adapter": "stub",
                        "metadata": {},
                        "parameters": {},
                    }
                ),
                json.dumps(
                    {
                        "doc_id": "doc-1",
                        "old_state": "IR_READY",
                        "new_state": "COMPLETED",
                        "timestamp": timestamp + 1,
                        "adapter": "stub",
                        "metadata": {},
                        "parameters": {},
                    }
                ),
            ]
        ),
        encoding="utf-8",
    )
    ledger = IngestionLedger(ledger_path)
    state = ledger.get("doc-1")
    assert state is not None
    assert state.state is LedgerState.COMPLETED
=======
def test_ledger_smoke_tracks_enum_transitions(tmp_path: Path) -> None:
    ledger = IngestionLedger(tmp_path / "ledger.jsonl")
    ledger.update_state("doc-1", LedgerState.FETCHING)
    ledger.update_state("doc-1", LedgerState.PARSING)
    ledger.update_state("doc-1", LedgerState.COMPLETED)

    entry = ledger.get("doc-1")
    assert entry is not None
    assert entry.state is LedgerState.COMPLETED

    history = ledger.get_state_history("doc-1")
    assert len(history) == 3
    assert [audit.new_state for audit in history][-1] is LedgerState.COMPLETED
    assert all(isinstance(audit.new_state, LedgerState) for audit in history)
>>>>>>> 43c81e73


def test_removed_legacy_state_raises(tmp_path: Path) -> None:
    ledger_path = tmp_path / "legacy.jsonl"
    timestamp = datetime.now(timezone.utc).timestamp()
    ledger_path.write_text(
        json.dumps(
            {
                "doc_id": "doc-1",
                "old_state": "legacy",
                "new_state": "COMPLETED",
                "timestamp": timestamp,
                "adapter": "stub",
                "metadata": {},
                "parameters": {},
            }
        ),
        encoding="utf-8",
    )
    with pytest.raises(LedgerCorruption) as excinfo:
        IngestionLedger(ledger_path)
    assert "removed legacy state" in str(excinfo.value)


def test_delta_application(tmp_path: Path) -> None:
    ledger_path = tmp_path / "ledger.jsonl"
    ledger = IngestionLedger(ledger_path, auto_snapshot_interval=timedelta(days=7))
    ledger.update_state("doc-1", LedgerState.FETCHING)
    ledger.update_state("doc-1", LedgerState.FETCHED)
    snapshot = ledger.create_snapshot()
    ledger.update_state("doc-1", LedgerState.PARSING)
    loaded = ledger.load_with_compaction(snapshot, ledger_path)
    assert loaded["doc-1"].state is LedgerState.PARSING


def test_terminal_retryable_helpers() -> None:
    assert is_terminal_state(LedgerState.COMPLETED) is True
    assert is_retryable_state(LedgerState.FAILED) is True
    assert is_retryable_state(LedgerState.PENDING) is False<|MERGE_RESOLUTION|>--- conflicted
+++ resolved
@@ -104,7 +104,6 @@
     assert "LedgerState enum" in str(excinfo.value)
 
 
-<<<<<<< HEAD
 def test_alias_entries_still_parse(tmp_path: Path) -> None:
     ledger_path = tmp_path / "aliases.jsonl"
     timestamp = datetime.now(timezone.utc).timestamp()
@@ -141,22 +140,6 @@
     state = ledger.get("doc-1")
     assert state is not None
     assert state.state is LedgerState.COMPLETED
-=======
-def test_ledger_smoke_tracks_enum_transitions(tmp_path: Path) -> None:
-    ledger = IngestionLedger(tmp_path / "ledger.jsonl")
-    ledger.update_state("doc-1", LedgerState.FETCHING)
-    ledger.update_state("doc-1", LedgerState.PARSING)
-    ledger.update_state("doc-1", LedgerState.COMPLETED)
-
-    entry = ledger.get("doc-1")
-    assert entry is not None
-    assert entry.state is LedgerState.COMPLETED
-
-    history = ledger.get_state_history("doc-1")
-    assert len(history) == 3
-    assert [audit.new_state for audit in history][-1] is LedgerState.COMPLETED
-    assert all(isinstance(audit.new_state, LedgerState) for audit in history)
->>>>>>> 43c81e73
 
 
 def test_removed_legacy_state_raises(tmp_path: Path) -> None:
