"""Literature ingestion adapters with typed payload construction.

The adapters transform heterogeneous API responses into the TypedDict payloads
described in ``Medical_KG.ingestion.types``.  Raw responses remain ``Any`` at
fetch boundaries, but we immediately coerce them into JSON mappings or
sequences so that ``Document.raw`` adheres to the expected schema and mypy can
validate attribute access.  Inline comments call out the relevant
``Medical_KG.ingestion.types`` definitions when optional fields require
normalisation.
"""

from __future__ import annotations

import re
import xml.etree.ElementTree as ET
from collections.abc import AsyncIterator
from typing import Any, Iterable
from urllib.parse import urlparse

from Medical_KG.ingestion.adapters.base import AdapterContext
from Medical_KG.ingestion.adapters.http import HttpAdapter
from Medical_KG.ingestion.http_client import AsyncHttpClient, RateLimit
from Medical_KG.ingestion.models import Document
from Medical_KG.ingestion.types import (
    JSONMapping,
<<<<<<< HEAD
=======
    JSONValue,
>>>>>>> ae87db8f
    MedRxivDocumentPayload,
    MutableJSONMapping,
    PmcDocumentPayload,
    PmcMediaPayload,
    PmcReferencePayload,
    PmcSectionPayload,
    PubMedDocumentPayload,
    is_medrxiv_payload,
    is_pmc_payload,
    is_pubmed_payload,
)
from Medical_KG.ingestion.utils import (
    canonical_json,
    ensure_json_mapping,
    ensure_json_sequence,
    ensure_json_value,
    normalize_text,
)
<<<<<<< HEAD
from Medical_KG.ingestion.utils import (
    canonical_json,
    ensure_json_mapping,
    ensure_json_sequence,
    normalize_text,
)
=======
>>>>>>> ae87db8f

PUBMED_SEARCH_URL = "https://eutils.ncbi.nlm.nih.gov/entrez/eutils/esearch.fcgi"
PUBMED_SUMMARY_URL = "https://eutils.ncbi.nlm.nih.gov/entrez/eutils/esummary.fcgi"
PUBMED_FETCH_URL = "https://eutils.ncbi.nlm.nih.gov/entrez/eutils/efetch.fcgi"
PMC_LIST_URL = "https://www.ncbi.nlm.nih.gov/pmc/oai/oai.cgi"
MEDRXIV_URL = "https://api.medrxiv.org/details/medrxiv"

PMID_RE = re.compile(r"^\d{4,}")
PMCID_RE = re.compile(r"^PMC\d+")


<<<<<<< HEAD
def _optional_str(value: object) -> str | None:
    if isinstance(value, str):
        return value
    if isinstance(value, (int, float)):
        return str(value)
    return None


def _string_list(values: object) -> list[str]:
    if not isinstance(values, list):
        return []
    return [normalize_text(str(item)) for item in values if isinstance(item, (str, int, float))]


class PubMedAdapter(HttpAdapter[Any]):
=======
class PubMedAdapter(HttpAdapter[JSONMapping]):
>>>>>>> ae87db8f
    source = "pubmed"

    def __init__(self, context: AdapterContext, client: AsyncHttpClient, *, api_key: str | None = None) -> None:
        super().__init__(context, client)
        self.api_key = api_key
        host = urlparse(PUBMED_SEARCH_URL).netloc
        rate = RateLimit(rate=10 if api_key else 3, per=1.0)
        self.client.set_rate_limit(host, rate)

    async def fetch(self, term: str, retmax: int = 1000) -> AsyncIterator[JSONMapping]:
        retmax = min(retmax, 10000)
        params: dict[str, object] = {
            "db": "pubmed",
            "retmode": "json",
            "retmax": retmax,
            "term": term,
            "usehistory": "y",
        }
        if self.api_key:
            params["api_key"] = self.api_key
<<<<<<< HEAD
        search = ensure_json_mapping(
            await self.fetch_json(PUBMED_SEARCH_URL, params=params),
            context="pubmed search response",
        )
        search_result = ensure_json_mapping(
            search.get("esearchresult", {}),
            context="pubmed esearchresult",
        )
        id_list = [
            str(identifier)
            for identifier in ensure_json_sequence(
                search_result.get("idlist", []),
                context="pubmed search idlist",
            )
            if isinstance(identifier, (str, int))
        ]
        webenv = search_result.get("webenv")
        query_key = search_result.get("querykey")
        count_value = search_result.get("count")
        count = len(id_list)
        if isinstance(count_value, (str, int)):
            try:
                count = int(count_value)
            except ValueError:
                count = len(id_list)
        if not (
            isinstance(webenv, str)
            and isinstance(query_key, str)
            and count
        ):
            if not id_list:
                return
            summary_params: dict[str, object] = {"db": "pubmed", "retmode": "json", "id": ",".join(id_list)}
            if self.api_key:
                summary_params["api_key"] = self.api_key
            summary = ensure_json_mapping(
                await self.fetch_json(PUBMED_SUMMARY_URL, params=summary_params),
                context="pubmed summary response",
            )
=======
        search_value = await self.fetch_json(PUBMED_SEARCH_URL, params=params)
        search = ensure_json_mapping(search_value, context="pubmed search response")
        search_result_value = search.get("esearchresult")
        if isinstance(search_result_value, MappingABC):
            search_result = ensure_json_mapping(search_result_value, context="pubmed search result")
        else:
            search_result = {}
        webenv = self._as_str(search_result.get("webenv"))
        query_key = self._as_str(search_result.get("querykey"))
        id_list = [
            uid
            for uid in (self._as_str(item) for item in self._iter_sequence(search_result.get("idlist")))
            if uid
        ]
        count = self._as_int(search_result.get("count")) or len(id_list)
        if not (webenv and query_key and count):
            if not id_list:
                return
            summary_params: dict[str, object] = {
                "db": "pubmed",
                "retmode": "json",
                "id": ",".join(id_list),
            }
            if self.api_key:
                summary_params["api_key"] = self.api_key
            summary_value = await self.fetch_json(PUBMED_SUMMARY_URL, params=summary_params)
            summary_uids, summary_records = self._extract_summary(summary_value)
>>>>>>> ae87db8f
            fetch_params: dict[str, object] = {
                "db": "pubmed",
                "retmode": "xml",
                "id": ",".join(id_list),
                "rettype": "abstract",
            }
            if self.api_key:
                fetch_params["api_key"] = self.api_key
            fetch_xml = await self.fetch_text(PUBMED_FETCH_URL, params=fetch_params)
            details = self._parse_fetch_xml(fetch_xml)
<<<<<<< HEAD
            summary_result = ensure_json_mapping(
                summary.get("result", {}),
                context="pubmed summary result",
            )
            uids = [
                str(uid)
                for uid in ensure_json_sequence(
                    summary_result.get("uids", []),
                    context="pubmed summary uids",
                )
                if isinstance(uid, (str, int))
            ]
            for uid in uids:
                summary_entry = summary_result.get(uid)
                if summary_entry is None:
                    continue
                combined = dict(details.get(uid, {}))
                combined.update(ensure_json_mapping(summary_entry, context="pubmed summary entry"))
                if combined:
                    yield combined
=======
            for uid in (summary_uids or id_list):
                record = self._merge_records(uid, details, summary_records)
                if record:
                    yield record
>>>>>>> ae87db8f
            return
        retstart = 0
        while retstart < count:
            summary_params = cast(
                dict[str, object],
                {
                    "db": "pubmed",
                    "retmode": "json",
                    "retstart": retstart,
                    "retmax": retmax,
                    "query_key": query_key,
                    "WebEnv": webenv,
                },
            )
            if self.api_key:
                summary_params["api_key"] = self.api_key
<<<<<<< HEAD
            summary = ensure_json_mapping(
                await self.fetch_json(PUBMED_SUMMARY_URL, params=summary_params),
                context="pubmed summary response",
            )
            summary_result = ensure_json_mapping(
                summary.get("result", {}),
                context="pubmed summary result",
            )
            uids = [
                str(uid)
                for uid in ensure_json_sequence(
                    summary_result.get("uids", []),
                    context="pubmed summary uids",
                )
                if isinstance(uid, (str, int))
            ]
            fetch_params = cast(
                dict[str, object],
                {
                    "db": "pubmed",
                    "retmode": "xml",
                    "retstart": retstart,
                    "retmax": retmax,
                    "query_key": query_key,
                    "WebEnv": webenv,
                    "rettype": "abstract",
                },
            )
=======
            summary_value = await self.fetch_json(PUBMED_SUMMARY_URL, params=summary_params)
            uids, summary_records = self._extract_summary(summary_value)
            if not uids:
                break
            fetch_params = {
                "db": "pubmed",
                "retmode": "xml",
                "retstart": retstart,
                "retmax": retmax,
                "query_key": query_key,
                "WebEnv": webenv,
                "rettype": "abstract",
            }
>>>>>>> ae87db8f
            if self.api_key:
                fetch_params["api_key"] = self.api_key
            fetch_xml = await self.fetch_text(PUBMED_FETCH_URL, params=fetch_params)
            details = self._parse_fetch_xml(fetch_xml)
            for uid in uids:
<<<<<<< HEAD
                summary_entry = summary_result.get(uid)
                if summary_entry is None:
                    continue
                combined = dict(details.get(uid, {}))
                combined.update(ensure_json_mapping(summary_entry, context="pubmed summary entry"))
                if combined:
                    yield combined
            retstart += retmax

    def parse(self, raw: Any) -> Document:
        raw_map = ensure_json_mapping(raw, context="pubmed document")
        uid_value = raw_map.get("pmid") or raw_map.get("uid")
        uid = str(uid_value) if uid_value is not None else "unknown"
        title = normalize_text(str(raw_map.get("title", "")))
        abstract = normalize_text(str(raw_map.get("abstract", "")))
        authors = _string_list(raw_map.get("authors", []))
        mesh_terms = _string_list(raw_map.get("mesh_terms", []))
        pub_types = _string_list(raw_map.get("pub_types", []))
        pmcid = _optional_str(raw_map.get("pmcid"))
        doi = _optional_str(raw_map.get("doi"))
        journal = _optional_str(raw_map.get("journal"))
        pub_year = _optional_str(raw_map.get("pub_year"))
        pubdate = _optional_str(raw_map.get("pubdate"))
        # ``PubMedDocumentPayload`` optional fields (``pmcid``, ``doi``,
        # ``journal``, ``pub_year`` and ``pubdate``) propagate ``None`` when the
        # upstream summary omits those keys.
        payload: PubMedDocumentPayload = {
            "pmid": uid,
            "pmcid": pmcid,
            "doi": doi,
=======
                record = self._merge_records(uid, details, summary_records)
                if record:
                    yield record
            retstart += retmax

    def parse(self, raw: JSONMapping) -> Document:
        uid = self._as_str(raw.get("pmid")) or self._as_str(raw.get("uid"))
        if not uid:
            raise ValueError("PubMed payload missing pmid")
        title = normalize_text(self._as_str(raw.get("title")) or "")
        abstract = normalize_text(self._as_str(raw.get("abstract")) or "")
        authors = [normalize_text(name) for name in self._iter_strings(raw.get("authors"))]
        mesh_terms = [normalize_text(term) for term in self._iter_strings(raw.get("mesh_terms"))]
        pub_types = [normalize_text(pub_type) for pub_type in self._iter_strings(raw.get("pub_types"))]
        payload: PubMedDocumentPayload = {
            "pmid": uid,
            "pmcid": self._as_str(raw.get("pmcid")),
            "doi": self._as_str(raw.get("doi")),
>>>>>>> ae87db8f
            "title": title,
            "abstract": abstract,
            "authors": authors,
            "mesh_terms": mesh_terms,
<<<<<<< HEAD
            "journal": journal,
            "pub_year": pub_year,
            "pub_types": pub_types,
            "pubdate": pubdate,
        }
        content = canonical_json(payload)
        sort_version = str(raw_map.get("sortpubdate", "unknown"))
        doc_id = self.build_doc_id(identifier=uid, version=sort_version, content=content)
        metadata: MutableJSONMapping = {
            "title": title,
            "pub_date": pubdate,
            "journal": _optional_str(raw_map.get("fulljournalname")),
            "pmid": uid,
        }
=======
            "journal": self._as_str(raw.get("journal")),
            "pub_year": self._as_str(raw.get("pub_year")),
            "pub_types": pub_types,
            "pubdate": self._as_str(raw.get("pubdate")),
        }
        content = canonical_json(payload)
        version = self._as_str(raw.get("sortpubdate")) or "unknown"
        metadata: MutableJSONMapping = {"title": title, "pmid": uid}
        if payload["pubdate"]:
            metadata["pub_date"] = payload["pubdate"]
        full_journal = self._as_str(raw.get("fulljournalname"))
        if full_journal:
            metadata["journal"] = full_journal
        doc_id = self.build_doc_id(identifier=uid, version=version, content=content)
>>>>>>> ae87db8f
        return Document(doc_id=doc_id, source=self.source, content=abstract or title, metadata=metadata, raw=payload)

    def validate(self, document: Document) -> None:
        raw = document.raw
        if not is_pubmed_payload(raw):
            raise ValueError("PubMedAdapter document missing typed payload")
<<<<<<< HEAD
        raw_payload = cast(
            PubMedDocumentPayload,
            raw,
        )  # ``Document.raw`` stores ``AdapterDocumentPayload``; narrow for PubMed validation.
        pmid = raw_payload["pmid"]
        if not isinstance(pmid, (str, int)) or not PMID_RE.match(str(pmid)):
=======
        pmid = raw["pmid"]
        if not PMID_RE.match(str(pmid)):
>>>>>>> ae87db8f
            raise ValueError(f"Invalid PMID: {pmid}")

    @staticmethod
    def _as_str(value: JSONValue | None) -> str | None:
        if isinstance(value, str):
            return value
        if isinstance(value, (int, float)) and not isinstance(value, bool):
            return str(value)
        return None

    @staticmethod
    def _as_int(value: JSONValue | None) -> int | None:
        if isinstance(value, bool):
            return None
        if isinstance(value, int):
            return value
        if isinstance(value, str):
            try:
                return int(value)
            except ValueError:
                return None
        return None

    @staticmethod
    def _fetch_author_list(raw_authors: Iterable[JSONMapping]) -> list[str]:
        authors: list[str] = []
        for author in raw_authors:
            if collective := author.get("CollectiveName"):
                authors.append(normalize_text(str(collective)))
                continue
            last = normalize_text(str(author.get("LastName", "")))
            fore = normalize_text(str(author.get("ForeName", "")))
            name = " ".join(part for part in [fore, last] if part)
            if name:
                authors.append(name)
        return authors

    @staticmethod
    def _parse_fetch_xml(xml: str) -> dict[str, JSONMapping]:
        details: dict[str, JSONMapping] = {}
        root = ET.fromstring(xml)

        def strip(tag: str) -> str:
            return tag.split("}")[-1]

        for article in root.findall(".//PubmedArticle"):
            medline = article.find("MedlineCitation")
            if medline is None:
                continue
            pmid = medline.findtext("PMID")
            if not pmid:
                continue
            article_data = medline.find("Article")
            journal: str | None = None
            pub_year: str | None = None
            abstract_text = []
            authors: list[str] = []
            pub_types: list[str] = []
            if article_data is not None:
                abstract = article_data.find("Abstract")
                if abstract is not None:
                    for chunk in abstract.findall("AbstractText"):
                        label = chunk.attrib.get("Label")
                        text = normalize_text("".join(chunk.itertext()))
                        abstract_text.append(f"{label}: {text}" if label else text)
                author_list = article_data.find("AuthorList")
                if author_list is not None:
                    authors = PubMedAdapter._fetch_author_list(
                        [
                            {
                                strip(child.tag): normalize_text("".join(child.itertext()))
                                for child in author
                            }
                            for author in author_list.findall("Author")
                        ]
                    )
                journal = article_data.findtext("Journal/Title")
                pub_year = article_data.findtext("Journal/JournalIssue/PubDate/Year")
                pub_types = [normalize_text(pt.text or "") for pt in article_data.findall("PublicationTypeList/PublicationType")]
            mesh_terms = [normalize_text(node.text or "") for node in medline.findall("MeshHeadingList/MeshHeading/DescriptorName")]
            article_ids = article.findall("PubmedData/ArticleIdList/ArticleId")
            pmcid = None
            doi = None
            for identifier in article_ids:
                id_type = identifier.attrib.get("IdType")
                value = normalize_text(identifier.text or "")
                if id_type == "pmc":
                    pmcid = value
                elif id_type == "doi":
                    doi = value
            detail: MutableJSONMapping = {
                "pmid": pmid,
                "title": normalize_text(article_data.findtext("ArticleTitle", default=""))
                if article_data is not None
                else "",
                "abstract": normalize_text("\n".join(filter(None, abstract_text))),
                "authors": authors,
                "mesh_terms": [term for term in mesh_terms if term],
                "journal": normalize_text(journal or ""),
                "pub_year": normalize_text(pub_year) if pub_year else None,
                "pub_types": [ptype for ptype in pub_types if ptype],
                "pmcid": pmcid,
                "doi": doi,
            }
            details[pmid] = detail
        return details


class PmcAdapter(HttpAdapter[ET.Element]):
    source = "pmc"

    def __init__(self, context: AdapterContext, client: AsyncHttpClient) -> None:
        super().__init__(context, client)
        host = urlparse(PMC_LIST_URL).netloc
        self.client.set_rate_limit(host, RateLimit(rate=3, per=1.0))

    async def fetch(
        self,
        set_spec: str,
        *,
        metadata_prefix: str = "pmc",
        from_date: str | None = None,
        until_date: str | None = None,
    ) -> AsyncIterator[ET.Element]:
        params: dict[str, object] = {"verb": "ListRecords", "set": set_spec, "metadataPrefix": metadata_prefix}
        if from_date:
            params["from"] = from_date
        if until_date:
            params["until"] = until_date
        while True:
            xml = await self.fetch_text(PMC_LIST_URL, params=params)
            root = ET.fromstring(xml)
            records = self._findall(root, "record")
            for record in records:
                yield record
            resumption = self._find(root, "resumptionToken")
            token = (resumption.text or "").strip() if resumption is not None else ""
            if not token:
                break
            params = {"verb": "ListRecords", "resumptionToken": token}

<<<<<<< HEAD
    def parse(self, raw: Any) -> Document:
        if not isinstance(raw, ET.Element):
            raise TypeError("PMC adapter expected an XML Element record")
=======
    def parse(self, raw: ET.Element) -> Document:
>>>>>>> ae87db8f
        header = self._find(raw, "header")
        identifier_text = self._findtext(header, "identifier") or ""
        pmcid = identifier_text.split(":")[-1] if identifier_text else "unknown"
        metadata = self._find(raw, "metadata")
        article = None
        if metadata is not None:
            article = self._find(metadata, "article") or metadata
        title = normalize_text(self._findtext(article, "article-title") or self._findtext(metadata, "title") or "")
        abstract = normalize_text(self._collect_text(article, "abstract")) if article is not None else ""
        sections = self._collect_sections(article)
        tables = self._collect_table_like(article, "table-wrap")
        figures = self._collect_table_like(article, "fig")
        references = self._collect_references(article)
        # ``PmcDocumentPayload`` fields mirror the schema documented in
        # ``Medical_KG.ingestion.types`` with sequences for every nested section.
        payload: PmcDocumentPayload = {
            "pmcid": pmcid,
            "title": title,
            "abstract": abstract,
            "sections": sections,
            "tables": tables,
            "figures": figures,
            "references": references,
        }
        content = canonical_json(payload)
        datestamp = self._findtext(header, "datestamp") or "unknown"
        doc_id = self.build_doc_id(identifier=pmcid, version=datestamp, content=content)
        meta: MutableJSONMapping = {"title": title, "datestamp": datestamp, "pmcid": pmcid}
        body_text = "\n\n".join(section["text"] for section in sections if section["text"])
        document_content = abstract or body_text or title
        return Document(doc_id=doc_id, source=self.source, content=document_content, metadata=meta, raw=payload)

    def validate(self, document: Document) -> None:
        raw = document.raw
        if not is_pmc_payload(raw):
            raise ValueError("PMC document missing typed payload")
<<<<<<< HEAD
        raw_payload = cast(
            PmcDocumentPayload,
            raw,
        )  # ``Document.raw`` is ``AdapterDocumentPayload``; narrow for PMC assertions.
        pmcid = raw_payload["pmcid"]
        if not isinstance(pmcid, str) or not PMCID_RE.match(pmcid):
=======
        pmcid = raw["pmcid"]
        if not PMCID_RE.match(str(pmcid)):
>>>>>>> ae87db8f
            raise ValueError(f"Invalid PMCID: {pmcid}")

    @staticmethod
    def _strip(tag: str) -> str:
        return tag.split("}")[-1]

    def _find(self, element: ET.Element | None, name: str) -> ET.Element | None:
        if element is None:
            return None
        for child in element.iter():
            if self._strip(child.tag) == name:
                return child
        return None

    def _findall(self, element: ET.Element, name: str) -> list[ET.Element]:
        return [child for child in element.iter() if self._strip(child.tag) == name]

    def _findtext(self, element: ET.Element | None, name: str) -> str | None:
        if element is None:
            return None
        for child in element.iter():
            if self._strip(child.tag) == name:
                return "".join(child.itertext())
        return None

    def _collect_text(self, element: ET.Element | None, name: str) -> str:
        if element is None:
            return ""
        texts: list[str] = []
        for child in element.iter():
            if self._strip(child.tag) == name:
                texts.append(normalize_text("".join(child.itertext())))
        return "\n".join(texts)

    def _collect_sections(self, article: ET.Element | None) -> list[PmcSectionPayload]:
        sections: list[PmcSectionPayload] = []
        if article is None:
            return sections
        for section in article.iter():
            if self._strip(section.tag) != "sec":
                continue
            title = normalize_text(self._findtext(section, "title") or "")
            text_chunks = [normalize_text("".join(node.itertext())) for node in section if self._strip(node.tag) != "title"]
            text = "\n".join(chunk for chunk in text_chunks if chunk)
            sections.append({"title": title, "text": text})
        return sections

    def _collect_table_like(self, article: ET.Element | None, name: str) -> list[PmcMediaPayload]:
        items: list[PmcMediaPayload] = []
        if article is None:
            return items
        for node in article.iter():
            if self._strip(node.tag) != name:
                continue
            caption = normalize_text(self._findtext(node, "caption") or "")
            label = normalize_text(self._findtext(node, "label") or "")
            uri = None
            graphic = self._find(node, "graphic")
            if graphic is not None:
                uri = graphic.attrib.get("{http://www.w3.org/1999/xlink}href") or graphic.attrib.get("href")
            items.append({"label": label, "caption": caption, "uri": uri or ""})
        return items

    def _collect_references(self, article: ET.Element | None) -> list[PmcReferencePayload]:
        refs: list[PmcReferencePayload] = []
        if article is None:
            return refs
        for node in article.iter():
            if self._strip(node.tag) != "ref":
                continue
            label = normalize_text(self._findtext(node, "label") or "")
            citation = normalize_text(self._findtext(node, "mixed-citation") or "")
            refs.append({"label": label, "citation": citation})
        return refs


class MedRxivAdapter(HttpAdapter[JSONMapping]):
    source = "medrxiv"

    def __init__(
        self,
        context: AdapterContext,
        client: AsyncHttpClient,
        *,
        bootstrap_records: Iterable[JSONMapping] | None = None,
    ) -> None:
        super().__init__(context, client)
        self._bootstrap = list(bootstrap_records or [])

    async def fetch(
        self,
        *,
        search: str | None = None,
        cursor: str | None = None,
        page_size: int = 100,
    ) -> AsyncIterator[JSONMapping]:
        if self._bootstrap:
            for record in self._bootstrap:
                yield record
            return
        params: dict[str, object] = {"page_size": page_size}
        if search:
            params["search"] = search
        next_cursor = cursor
        while True:
            if next_cursor:
                params["cursor"] = next_cursor
<<<<<<< HEAD
            response: JSONMapping = ensure_json_mapping(
                await self.fetch_json(MEDRXIV_URL, params=params),
                context="medrxiv response",
            )
            for entry in ensure_json_sequence(response.get("results", []), context="medrxiv results"):
                if not isinstance(entry, Mapping):
                    continue
                yield ensure_json_mapping(entry, context="medrxiv result entry")
            next_cursor_value = response.get("next_cursor")
            next_cursor = str(next_cursor_value) if isinstance(next_cursor_value, (str, int)) else None
            if not next_cursor:
                break

    def parse(self, raw: Any) -> Document:
        raw_map = ensure_json_mapping(raw, context="medrxiv document")
        identifier_value = raw_map.get("doi")
        if not isinstance(identifier_value, str):
            raise ValueError("MedRxiv payload missing DOI")
        identifier = identifier_value
        title = normalize_text(str(raw_map.get("title", "")))
        abstract = normalize_text(str(raw_map.get("abstract", "")))
        # ``MedRxivDocumentPayload.date`` is optional; ``_optional_str`` normalises
        # absent values to ``None`` per ``Medical_KG.ingestion.types``.
=======
            payload_value = await self.fetch_json(MEDRXIV_URL, params=params)
            payload = ensure_json_mapping(payload_value, context="medrxiv response")
            results_value = payload.get("results")
            for record in self._iter_records(results_value):
                yield record
            next_cursor_value = payload.get("next_cursor")
            next_cursor = next_cursor_value if isinstance(next_cursor_value, str) else None
            if not next_cursor:
                break

    def parse(self, raw: JSONMapping) -> Document:
        identifier = self._as_str(raw.get("doi"))
        if not identifier:
            raise ValueError("MedRxiv payload missing doi")
        title = normalize_text(self._as_str(raw.get("title")) or "")
        abstract = normalize_text(self._as_str(raw.get("abstract")) or "")
>>>>>>> ae87db8f
        payload: MedRxivDocumentPayload = {
            "doi": identifier,
            "title": title,
            "abstract": abstract,
<<<<<<< HEAD
            "date": _optional_str(raw_map.get("date")),
        }
        content = canonical_json(payload)
        version_value = raw_map.get("version", "1")
        doc_id = self.build_doc_id(identifier=identifier, version=str(version_value), content=content)
        authors = _string_list(raw_map.get("authors", []))
        metadata: MutableJSONMapping = {"title": title, "authors": authors}
=======
            "date": self._as_str(raw.get("date")),
        }
        content = canonical_json(payload)
        version = self._as_str(raw.get("version")) or "1"
        doc_id = self.build_doc_id(identifier=identifier, version=version, content=content)
        authors = [normalize_text(author) for author in self._iter_strings(raw.get("authors"))]
        metadata: MutableJSONMapping = {"title": title}
        if authors:
            metadata["authors"] = authors
>>>>>>> ae87db8f
        return Document(doc_id=doc_id, source=self.source, content=abstract or title, metadata=metadata, raw=payload)

    def validate(self, document: Document) -> None:
        raw = document.raw
        if not is_medrxiv_payload(raw):
            raise ValueError("MedRxiv document missing typed payload")
<<<<<<< HEAD
        raw_payload = cast(
            MedRxivDocumentPayload,
            raw,
        )  # ``Document.raw`` stores ``AdapterDocumentPayload``; narrow for MedRxiv validation.
        doi = raw_payload["doi"]
=======
        doi = raw["doi"]
>>>>>>> ae87db8f
        if not isinstance(doi, str) or "/" not in doi:
            raise ValueError("Invalid DOI")

    @staticmethod
    def _iter_records(value: JSONValue | None) -> Iterator[JSONMapping]:
        if isinstance(value, SequenceABC) and not isinstance(value, (str, bytes, bytearray)):
            for item in value:
                if isinstance(item, MappingABC):
                    yield ensure_json_mapping(
                        ensure_json_value(item, context="medrxiv record"),
                        context="medrxiv record mapping",
                    )

    @staticmethod
    def _iter_strings(value: JSONValue | None) -> Iterator[str]:
        if isinstance(value, SequenceABC) and not isinstance(value, (str, bytes, bytearray)):
            for item in value:
                if isinstance(item, str):
                    yield item
                elif isinstance(item, (int, float)) and not isinstance(item, bool):
                    yield str(item)

    @staticmethod
    def _as_str(value: JSONValue | None) -> str | None:
        if isinstance(value, str):
            return value
        if isinstance(value, (int, float)) and not isinstance(value, bool):
            return str(value)
        return None


class LiteratureFallbackError(RuntimeError):
    """Raised when every literature adapter fails to return results."""


class LiteratureFallback:
    """Sequentially attempt literature adapters until one returns results."""

    def __init__(self, *adapters: HttpAdapter[Any]) -> None:
        if not adapters:
            raise ValueError("At least one adapter must be provided for fallback")
        self._adapters = list(adapters)

    async def run(self, **kwargs: Any) -> tuple[list[Document], str | None]:
        last_error: Exception | None = None
        for adapter in self._adapters:
            try:
                results = await adapter.run(**kwargs)
            except Exception as exc:  # pragma: no cover - exercised in tests
                last_error = exc
                continue
            docs = [result.document for result in results]
            if docs:
                return docs, adapter.source
        if last_error is not None:
            raise LiteratureFallbackError("All literature adapters failed") from last_error
        return [], None<|MERGE_RESOLUTION|>--- conflicted
+++ resolved
@@ -23,10 +23,6 @@
 from Medical_KG.ingestion.models import Document
 from Medical_KG.ingestion.types import (
     JSONMapping,
-<<<<<<< HEAD
-=======
-    JSONValue,
->>>>>>> ae87db8f
     MedRxivDocumentPayload,
     MutableJSONMapping,
     PmcDocumentPayload,
@@ -45,15 +41,12 @@
     ensure_json_value,
     normalize_text,
 )
-<<<<<<< HEAD
 from Medical_KG.ingestion.utils import (
     canonical_json,
     ensure_json_mapping,
     ensure_json_sequence,
     normalize_text,
 )
-=======
->>>>>>> ae87db8f
 
 PUBMED_SEARCH_URL = "https://eutils.ncbi.nlm.nih.gov/entrez/eutils/esearch.fcgi"
 PUBMED_SUMMARY_URL = "https://eutils.ncbi.nlm.nih.gov/entrez/eutils/esummary.fcgi"
@@ -65,7 +58,6 @@
 PMCID_RE = re.compile(r"^PMC\d+")
 
 
-<<<<<<< HEAD
 def _optional_str(value: object) -> str | None:
     if isinstance(value, str):
         return value
@@ -81,9 +73,6 @@
 
 
 class PubMedAdapter(HttpAdapter[Any]):
-=======
-class PubMedAdapter(HttpAdapter[JSONMapping]):
->>>>>>> ae87db8f
     source = "pubmed"
 
     def __init__(self, context: AdapterContext, client: AsyncHttpClient, *, api_key: str | None = None) -> None:
@@ -104,7 +93,6 @@
         }
         if self.api_key:
             params["api_key"] = self.api_key
-<<<<<<< HEAD
         search = ensure_json_mapping(
             await self.fetch_json(PUBMED_SEARCH_URL, params=params),
             context="pubmed search response",
@@ -144,35 +132,6 @@
                 await self.fetch_json(PUBMED_SUMMARY_URL, params=summary_params),
                 context="pubmed summary response",
             )
-=======
-        search_value = await self.fetch_json(PUBMED_SEARCH_URL, params=params)
-        search = ensure_json_mapping(search_value, context="pubmed search response")
-        search_result_value = search.get("esearchresult")
-        if isinstance(search_result_value, MappingABC):
-            search_result = ensure_json_mapping(search_result_value, context="pubmed search result")
-        else:
-            search_result = {}
-        webenv = self._as_str(search_result.get("webenv"))
-        query_key = self._as_str(search_result.get("querykey"))
-        id_list = [
-            uid
-            for uid in (self._as_str(item) for item in self._iter_sequence(search_result.get("idlist")))
-            if uid
-        ]
-        count = self._as_int(search_result.get("count")) or len(id_list)
-        if not (webenv and query_key and count):
-            if not id_list:
-                return
-            summary_params: dict[str, object] = {
-                "db": "pubmed",
-                "retmode": "json",
-                "id": ",".join(id_list),
-            }
-            if self.api_key:
-                summary_params["api_key"] = self.api_key
-            summary_value = await self.fetch_json(PUBMED_SUMMARY_URL, params=summary_params)
-            summary_uids, summary_records = self._extract_summary(summary_value)
->>>>>>> ae87db8f
             fetch_params: dict[str, object] = {
                 "db": "pubmed",
                 "retmode": "xml",
@@ -183,7 +142,6 @@
                 fetch_params["api_key"] = self.api_key
             fetch_xml = await self.fetch_text(PUBMED_FETCH_URL, params=fetch_params)
             details = self._parse_fetch_xml(fetch_xml)
-<<<<<<< HEAD
             summary_result = ensure_json_mapping(
                 summary.get("result", {}),
                 context="pubmed summary result",
@@ -204,12 +162,6 @@
                 combined.update(ensure_json_mapping(summary_entry, context="pubmed summary entry"))
                 if combined:
                     yield combined
-=======
-            for uid in (summary_uids or id_list):
-                record = self._merge_records(uid, details, summary_records)
-                if record:
-                    yield record
->>>>>>> ae87db8f
             return
         retstart = 0
         while retstart < count:
@@ -226,7 +178,6 @@
             )
             if self.api_key:
                 summary_params["api_key"] = self.api_key
-<<<<<<< HEAD
             summary = ensure_json_mapping(
                 await self.fetch_json(PUBMED_SUMMARY_URL, params=summary_params),
                 context="pubmed summary response",
@@ -255,27 +206,11 @@
                     "rettype": "abstract",
                 },
             )
-=======
-            summary_value = await self.fetch_json(PUBMED_SUMMARY_URL, params=summary_params)
-            uids, summary_records = self._extract_summary(summary_value)
-            if not uids:
-                break
-            fetch_params = {
-                "db": "pubmed",
-                "retmode": "xml",
-                "retstart": retstart,
-                "retmax": retmax,
-                "query_key": query_key,
-                "WebEnv": webenv,
-                "rettype": "abstract",
-            }
->>>>>>> ae87db8f
             if self.api_key:
                 fetch_params["api_key"] = self.api_key
             fetch_xml = await self.fetch_text(PUBMED_FETCH_URL, params=fetch_params)
             details = self._parse_fetch_xml(fetch_xml)
             for uid in uids:
-<<<<<<< HEAD
                 summary_entry = summary_result.get(uid)
                 if summary_entry is None:
                     continue
@@ -306,31 +241,10 @@
             "pmid": uid,
             "pmcid": pmcid,
             "doi": doi,
-=======
-                record = self._merge_records(uid, details, summary_records)
-                if record:
-                    yield record
-            retstart += retmax
-
-    def parse(self, raw: JSONMapping) -> Document:
-        uid = self._as_str(raw.get("pmid")) or self._as_str(raw.get("uid"))
-        if not uid:
-            raise ValueError("PubMed payload missing pmid")
-        title = normalize_text(self._as_str(raw.get("title")) or "")
-        abstract = normalize_text(self._as_str(raw.get("abstract")) or "")
-        authors = [normalize_text(name) for name in self._iter_strings(raw.get("authors"))]
-        mesh_terms = [normalize_text(term) for term in self._iter_strings(raw.get("mesh_terms"))]
-        pub_types = [normalize_text(pub_type) for pub_type in self._iter_strings(raw.get("pub_types"))]
-        payload: PubMedDocumentPayload = {
-            "pmid": uid,
-            "pmcid": self._as_str(raw.get("pmcid")),
-            "doi": self._as_str(raw.get("doi")),
->>>>>>> ae87db8f
             "title": title,
             "abstract": abstract,
             "authors": authors,
             "mesh_terms": mesh_terms,
-<<<<<<< HEAD
             "journal": journal,
             "pub_year": pub_year,
             "pub_types": pub_types,
@@ -345,39 +259,18 @@
             "journal": _optional_str(raw_map.get("fulljournalname")),
             "pmid": uid,
         }
-=======
-            "journal": self._as_str(raw.get("journal")),
-            "pub_year": self._as_str(raw.get("pub_year")),
-            "pub_types": pub_types,
-            "pubdate": self._as_str(raw.get("pubdate")),
-        }
-        content = canonical_json(payload)
-        version = self._as_str(raw.get("sortpubdate")) or "unknown"
-        metadata: MutableJSONMapping = {"title": title, "pmid": uid}
-        if payload["pubdate"]:
-            metadata["pub_date"] = payload["pubdate"]
-        full_journal = self._as_str(raw.get("fulljournalname"))
-        if full_journal:
-            metadata["journal"] = full_journal
-        doc_id = self.build_doc_id(identifier=uid, version=version, content=content)
->>>>>>> ae87db8f
         return Document(doc_id=doc_id, source=self.source, content=abstract or title, metadata=metadata, raw=payload)
 
     def validate(self, document: Document) -> None:
         raw = document.raw
         if not is_pubmed_payload(raw):
             raise ValueError("PubMedAdapter document missing typed payload")
-<<<<<<< HEAD
         raw_payload = cast(
             PubMedDocumentPayload,
             raw,
         )  # ``Document.raw`` stores ``AdapterDocumentPayload``; narrow for PubMed validation.
         pmid = raw_payload["pmid"]
         if not isinstance(pmid, (str, int)) or not PMID_RE.match(str(pmid)):
-=======
-        pmid = raw["pmid"]
-        if not PMID_RE.match(str(pmid)):
->>>>>>> ae87db8f
             raise ValueError(f"Invalid PMID: {pmid}")
 
     @staticmethod
@@ -519,13 +412,9 @@
                 break
             params = {"verb": "ListRecords", "resumptionToken": token}
 
-<<<<<<< HEAD
     def parse(self, raw: Any) -> Document:
         if not isinstance(raw, ET.Element):
             raise TypeError("PMC adapter expected an XML Element record")
-=======
-    def parse(self, raw: ET.Element) -> Document:
->>>>>>> ae87db8f
         header = self._find(raw, "header")
         identifier_text = self._findtext(header, "identifier") or ""
         pmcid = identifier_text.split(":")[-1] if identifier_text else "unknown"
@@ -562,17 +451,12 @@
         raw = document.raw
         if not is_pmc_payload(raw):
             raise ValueError("PMC document missing typed payload")
-<<<<<<< HEAD
         raw_payload = cast(
             PmcDocumentPayload,
             raw,
         )  # ``Document.raw`` is ``AdapterDocumentPayload``; narrow for PMC assertions.
         pmcid = raw_payload["pmcid"]
         if not isinstance(pmcid, str) or not PMCID_RE.match(pmcid):
-=======
-        pmcid = raw["pmcid"]
-        if not PMCID_RE.match(str(pmcid)):
->>>>>>> ae87db8f
             raise ValueError(f"Invalid PMCID: {pmcid}")
 
     @staticmethod
@@ -680,7 +564,6 @@
         while True:
             if next_cursor:
                 params["cursor"] = next_cursor
-<<<<<<< HEAD
             response: JSONMapping = ensure_json_mapping(
                 await self.fetch_json(MEDRXIV_URL, params=params),
                 context="medrxiv response",
@@ -704,29 +587,10 @@
         abstract = normalize_text(str(raw_map.get("abstract", "")))
         # ``MedRxivDocumentPayload.date`` is optional; ``_optional_str`` normalises
         # absent values to ``None`` per ``Medical_KG.ingestion.types``.
-=======
-            payload_value = await self.fetch_json(MEDRXIV_URL, params=params)
-            payload = ensure_json_mapping(payload_value, context="medrxiv response")
-            results_value = payload.get("results")
-            for record in self._iter_records(results_value):
-                yield record
-            next_cursor_value = payload.get("next_cursor")
-            next_cursor = next_cursor_value if isinstance(next_cursor_value, str) else None
-            if not next_cursor:
-                break
-
-    def parse(self, raw: JSONMapping) -> Document:
-        identifier = self._as_str(raw.get("doi"))
-        if not identifier:
-            raise ValueError("MedRxiv payload missing doi")
-        title = normalize_text(self._as_str(raw.get("title")) or "")
-        abstract = normalize_text(self._as_str(raw.get("abstract")) or "")
->>>>>>> ae87db8f
         payload: MedRxivDocumentPayload = {
             "doi": identifier,
             "title": title,
             "abstract": abstract,
-<<<<<<< HEAD
             "date": _optional_str(raw_map.get("date")),
         }
         content = canonical_json(payload)
@@ -734,32 +598,17 @@
         doc_id = self.build_doc_id(identifier=identifier, version=str(version_value), content=content)
         authors = _string_list(raw_map.get("authors", []))
         metadata: MutableJSONMapping = {"title": title, "authors": authors}
-=======
-            "date": self._as_str(raw.get("date")),
-        }
-        content = canonical_json(payload)
-        version = self._as_str(raw.get("version")) or "1"
-        doc_id = self.build_doc_id(identifier=identifier, version=version, content=content)
-        authors = [normalize_text(author) for author in self._iter_strings(raw.get("authors"))]
-        metadata: MutableJSONMapping = {"title": title}
-        if authors:
-            metadata["authors"] = authors
->>>>>>> ae87db8f
         return Document(doc_id=doc_id, source=self.source, content=abstract or title, metadata=metadata, raw=payload)
 
     def validate(self, document: Document) -> None:
         raw = document.raw
         if not is_medrxiv_payload(raw):
             raise ValueError("MedRxiv document missing typed payload")
-<<<<<<< HEAD
         raw_payload = cast(
             MedRxivDocumentPayload,
             raw,
         )  # ``Document.raw`` stores ``AdapterDocumentPayload``; narrow for MedRxiv validation.
         doi = raw_payload["doi"]
-=======
-        doi = raw["doi"]
->>>>>>> ae87db8f
         if not isinstance(doi, str) or "/" not in doi:
             raise ValueError("Invalid DOI")
 
