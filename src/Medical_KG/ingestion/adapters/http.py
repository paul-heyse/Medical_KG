from __future__ import annotations

<<<<<<< HEAD
import time
from typing import Generic, Mapping, TypeVar
=======
from typing import Generic, Mapping, Sequence, TypeVar
>>>>>>> 4ee1970b

from Medical_KG.compat.httpx import HTTPError
from Medical_KG.ingestion.adapters.base import AdapterContext, BaseAdapter
from Medical_KG.ingestion.events import AdapterRetry
from Medical_KG.ingestion.http_client import AsyncHttpClient
from Medical_KG.ingestion.telemetry import HttpTelemetry
from Medical_KG.ingestion.types import JSONValue

RawPayloadT = TypeVar("RawPayloadT")


class HttpAdapter(BaseAdapter[RawPayloadT], Generic[RawPayloadT]):
    """Base class for HTTP-backed ingestion adapters."""

    def __init__(
        self,
        context: AdapterContext,
        client: AsyncHttpClient,
        *,
        telemetry: (
            HttpTelemetry
            | Sequence[HttpTelemetry]
            | Mapping[str, HttpTelemetry | Sequence[HttpTelemetry]]
        )
        | None = None,
    ) -> None:
        super().__init__(context)
        self.client = client
<<<<<<< HEAD
        self.client.bind_retry_callback(self._handle_retry)

    def _handle_retry(
        self, method: str, url: str, attempt: int, error: Exception
    ) -> None:
        if not isinstance(error, HTTPError):  # pragma: no cover - defensive
            return
        status = getattr(getattr(error, "response", None), "status_code", None)
        self.emit_event(
            AdapterRetry(
                timestamp=time.time(),
                pipeline_id="",
                adapter=self.source,
                attempt=attempt,
                error=str(error),
                status_code=status,
            )
        )
=======
        if telemetry is not None:
            self.client.add_telemetry(telemetry)
>>>>>>> 4ee1970b

    async def fetch_json(
        self,
        url: str,
        *,
        params: Mapping[str, object] | None = None,
        headers: Mapping[str, str] | None = None,
    ) -> JSONValue:
        response = await self.client.get_json(url, params=params, headers=headers)
        return response.data

    async def fetch_text(
        self,
        url: str,
        *,
        params: Mapping[str, object] | None = None,
        headers: Mapping[str, str] | None = None,
    ) -> str:
        response = await self.client.get_text(url, params=params, headers=headers)
        return response.text

    async def fetch_bytes(
        self,
        url: str,
        *,
        params: Mapping[str, object] | None = None,
        headers: Mapping[str, str] | None = None,
    ) -> bytes:
        response = await self.client.get_bytes(url, params=params, headers=headers)
        return response.content<|MERGE_RESOLUTION|>--- conflicted
+++ resolved
@@ -1,11 +1,7 @@
 from __future__ import annotations
 
-<<<<<<< HEAD
 import time
 from typing import Generic, Mapping, TypeVar
-=======
-from typing import Generic, Mapping, Sequence, TypeVar
->>>>>>> 4ee1970b
 
 from Medical_KG.compat.httpx import HTTPError
 from Medical_KG.ingestion.adapters.base import AdapterContext, BaseAdapter
@@ -34,7 +30,6 @@
     ) -> None:
         super().__init__(context)
         self.client = client
-<<<<<<< HEAD
         self.client.bind_retry_callback(self._handle_retry)
 
     def _handle_retry(
@@ -53,10 +48,6 @@
                 status_code=status,
             )
         )
-=======
-        if telemetry is not None:
-            self.client.add_telemetry(telemetry)
->>>>>>> 4ee1970b
 
     async def fetch_json(
         self,
