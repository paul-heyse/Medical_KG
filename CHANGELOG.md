--- conflicted
+++ resolved
@@ -1,32 +1,38 @@
 # Changelog
 
 ## [Unreleased]
+
 ### Removed
+
 - Removed the deprecated `IngestionPipeline.run_async_legacy()` wrapper, related environment toggles, and legacy telemetry labels.
 - Deleted CLI migration tooling and helper scripts now that the unified CLI is fully adopted.
 - Removed the final ledger compatibility shims (`LedgerState.LEGACY`, string coercion helpers) and introduced enum-only validation tooling.
-<<<<<<< HEAD
 - Deleted the remaining legacy-focused regression tests and fixtures so the suite
   reflects the streaming-first API surface.
-- Retired IR builder legacy fallbacks; `IrBuilder.build()` and `IRValidator.validate_document()` now require typed payloads and reject synthesized raw data.
-=======
-- Retired IR builder fallback payload coercion; `DocumentIR` now requires typed `Document.raw` metadata and exposes structured `metadata` for downstream consumers.
->>>>>>> ffa29c49
+- Retired IR builder fallback payload coercion; `IrBuilder.build()` and
+  `IRValidator.validate_document()` now require typed payloads, and
+  `DocumentIR` exposes structured `metadata` for downstream consumers while
+  rejecting synthesized raw data.
 
 ### Documentation
+
 - Documented the legacy wrapper removal across runbooks, contributor guidance, and operations checklists.
 - Archived CLI migration roadmaps and linked the documentation archive from active guides.
 - Added typed IR construction examples and clarified metadata validation requirements in the IR guide.
 
 ## [2.0.0] - 2025-10-03
+
 ### Removed
+
 - Deprecated ingestion CLI entry points, including the `med ingest-legacy` command and flag translation layer.
 
 ### Changed
+
 - Bumped the package version to `2.0.0` to signal the breaking removal of the deprecated CLI.
 - Unified CLI invocation is now the sole supported path: use `med ingest <adapter> [options]`.
 
 ### Migration Guidance
+
 - Before: `med ingest --source pubmed --batch file.ndjson --resume`
 - After: `med ingest pubmed --batch file.ndjson --resume`
 - See `docs/ingestion_runbooks.md` for the updated command reference and `ops/release/2025-10-remove-legacy-ingestion-cli.md` for rollback instructions.