--- conflicted
+++ resolved
@@ -252,25 +252,13 @@
 
     def validate(self, document: Document) -> None:
         raw_payload = document.raw
-<<<<<<< HEAD
         if not is_clinical_document_payload(raw_payload):
-=======
-        if not isinstance(raw_payload, dict):
->>>>>>> 0d8dfd1a
             raise ValueError("ClinicalTrials document missing typed payload")
         nct_id = raw_payload.get("nct_id")
         if not isinstance(nct_id, str) or not _CT_NCT_RE.match(nct_id):
             raise ValueError(f"Invalid NCT ID: {nct_id}")
-<<<<<<< HEAD
         outcomes = raw_payload.get("outcomes", [])
         if outcomes and not isinstance(outcomes, list):
-=======
-        arms = raw_payload.get("arms")
-        if not isinstance(arms, list):
-            raise ValueError("Arms must be a list")
-        outcomes = raw_payload.get("outcomes")
-        if outcomes is not None and not isinstance(outcomes, list):
->>>>>>> 0d8dfd1a
             raise ValueError("Outcomes must be a list")
 
 
