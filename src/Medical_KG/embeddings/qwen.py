"""Deterministic client for Qwen embedding service (test-friendly)."""

from __future__ import annotations

import hashlib
import math
import random
import time
from dataclasses import dataclass
from typing import Callable, List, Sequence

<<<<<<< HEAD
from Medical_KG.compat import ClientProtocol, create_client
=======
from Medical_KG.utils.optional_dependencies import (
    HttpxClient,
    HttpxModule,
    get_httpx_module,
)
>>>>>>> dd43895b

HTTPX: HttpxModule = get_httpx_module()

@dataclass(slots=True)
class QwenEmbeddingClient:
    """Client producing deterministic Qwen-style embeddings for tests."""

    model: str = "Qwen3-Embedding-8B"
    dimension: int = 4096
    batch_size: int = 256
    transport: Callable[[Sequence[str]], List[List[float]]] | None = None
    api_url: str | None = None
    timeout: float = 10.0
    max_retries: int = 3
<<<<<<< HEAD
    http_client_factory: Callable[[], ClientProtocol] | None = None
=======
    http_client_factory: Callable[[], HttpxClient] | None = None
>>>>>>> dd43895b
    sleep: Callable[[float], None] = time.sleep

    def embed(self, texts: Sequence[str]) -> List[List[float]]:
        """Embed a batch of texts, splitting into model-sized batches."""

        outputs: List[List[float]] = []
        for start in range(0, len(texts), self.batch_size):
            chunk = texts[start : start + self.batch_size]
            outputs.extend(self._embed_chunk(chunk))
        return outputs

    def _embed_chunk(self, texts: Sequence[str]) -> List[List[float]]:
        if self.transport:
            return self.transport(texts)
        if self.api_url:
            return self._embed_via_http(texts)
        vectors = [self._deterministic_vector(text) for text in texts]
        return [self._normalise(vector) for vector in vectors]

    def _embed_via_http(self, texts: Sequence[str]) -> List[List[float]]:
        payload = {"model": self.model, "input": list(texts)}
        attempt = 0
        last_error: Exception | None = None
        while attempt < self.max_retries:
            attempt += 1
            try:
                client = (
                    self.http_client_factory()
                    if self.http_client_factory
<<<<<<< HEAD
                    else create_client(timeout=self.timeout)
=======
                    else HTTPX.Client(timeout=self.timeout)
>>>>>>> dd43895b
                )
                try:
                    response = client.post(self.api_url, json=payload)
                    response.raise_for_status()
                    data = response.json()
                    vectors = [item["embedding"] for item in data.get("data", [])]
                    if len(vectors) != len(texts):
                        raise ValueError("embedding service returned unexpected vector count")
                    return vectors
                finally:
                    if self.http_client_factory is None:
                        client.close()
            except Exception as exc:  # pragma: no cover - exercised via retries in tests
                last_error = exc
                if attempt >= self.max_retries:
                    raise
                self.sleep(0.2 * attempt)
        if last_error:
            raise last_error
        return []

    def _deterministic_vector(self, text: str) -> List[float]:
        seed = hashlib.sha256((self.model + text).encode("utf-8")).digest()
        rnd = random.Random(seed)
        return [rnd.uniform(-1.0, 1.0) for _ in range(self.dimension)]

    def _normalise(self, vector: Sequence[float]) -> List[float]:
        norm = math.sqrt(sum(value * value for value in vector)) or 1.0
        return [value / norm for value in vector]


__all__ = ["QwenEmbeddingClient"]<|MERGE_RESOLUTION|>--- conflicted
+++ resolved
@@ -9,15 +9,7 @@
 from dataclasses import dataclass
 from typing import Callable, List, Sequence
 
-<<<<<<< HEAD
 from Medical_KG.compat import ClientProtocol, create_client
-=======
-from Medical_KG.utils.optional_dependencies import (
-    HttpxClient,
-    HttpxModule,
-    get_httpx_module,
-)
->>>>>>> dd43895b
 
 HTTPX: HttpxModule = get_httpx_module()
 
@@ -32,11 +24,7 @@
     api_url: str | None = None
     timeout: float = 10.0
     max_retries: int = 3
-<<<<<<< HEAD
     http_client_factory: Callable[[], ClientProtocol] | None = None
-=======
-    http_client_factory: Callable[[], HttpxClient] | None = None
->>>>>>> dd43895b
     sleep: Callable[[float], None] = time.sleep
 
     def embed(self, texts: Sequence[str]) -> List[List[float]]:
@@ -66,11 +54,7 @@
                 client = (
                     self.http_client_factory()
                     if self.http_client_factory
-<<<<<<< HEAD
                     else create_client(timeout=self.timeout)
-=======
-                    else HTTPX.Client(timeout=self.timeout)
->>>>>>> dd43895b
                 )
                 try:
                     response = client.post(self.api_url, json=payload)
