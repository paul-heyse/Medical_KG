from __future__ import annotations

import json
import re
from pathlib import Path
from typing import Any, Mapping, cast

from Medical_KG.ingestion.types import (
    AdapterDocumentPayload,
    is_access_gudid_payload,
    is_cdc_socrata_payload,
    is_cdc_wonder_payload,
    is_clinical_document_payload,
<<<<<<< HEAD
    is_dailymed_payload,
    is_icd11_payload,
=======
    is_clinical_payload,
    is_dailymed_payload,
    is_guideline_payload,
    is_icd11_payload,
    is_knowledge_base_payload,
    is_literature_payload,
>>>>>>> ffa29c49
    is_loinc_payload,
    is_medrxiv_payload,
    is_mesh_payload,
    is_nice_guideline_payload,
    is_openfda_payload,
    is_openprescribing_payload,
    is_pmc_payload,
    is_pubmed_payload,
    is_rxnorm_payload,
    is_snomed_payload,
<<<<<<< HEAD
    is_umls_payload,
    is_uspstf_payload,
    is_who_gho_payload,
=======
    is_terminology_payload,
    is_uspstf_payload,
    is_umls_payload,
>>>>>>> ffa29c49
)
from Medical_KG.ir.models import DocumentIR, ensure_monotonic_spans


class ValidationError(Exception):
    pass


class IRValidator:
    """Validate :class:`DocumentIR` instances using bundled JSON schemas."""

    def __init__(self, *, schema_dir: Path | None = None) -> None:
        base_dir = schema_dir or Path(__file__).resolve().parent / "schemas"
        self._schema_dir = base_dir
        self._schemas = {
            "document": self._load_schema(base_dir / "document.schema.json"),
            "block": self._load_schema(base_dir / "block.schema.json"),
            "table": self._load_schema(base_dir / "table.schema.json"),
        }
        language_pattern = self._schemas["document"]["properties"]["language"].get("pattern", "")
        self._language_pattern = re.compile(language_pattern) if language_pattern else None

    @property
    def schema_store(self) -> Mapping[str, Mapping[str, Any]]:
        """Expose loaded schemas for tests and tooling."""

        return dict(self._schemas)

    def _load_schema(self, path: Path) -> Mapping[str, Any]:
        result: Any = json.loads(path.read_text(encoding="utf-8"))
        return cast(Mapping[str, Any], result)

    def validate_document(
        self,
        document: DocumentIR,
        *,
        raw: AdapterDocumentPayload,
    ) -> None:
        payload = document.as_dict()
        if not document.doc_id:
            raise ValidationError("Document must have a doc_id")
        if not document.uri:
            raise ValidationError("Document must have a uri")

        self._validate_document_payload(payload)

        for block_payload in payload["blocks"]:
            self._validate_block_payload(block_payload)

        for table_payload in payload["tables"]:
            self._validate_table_payload(table_payload)

        try:
            ensure_monotonic_spans(document.blocks)
        except ValueError as exc:
            raise ValidationError(str(exc)) from exc
        self._validate_offsets(document)
        self._validate_span_map(payload["span_map"])
        self._validate_metadata(document, raw)
<<<<<<< HEAD
        self._validate_payload(document, raw)
=======
        if raw is not None:
            self._validate_payload(document, raw)
>>>>>>> ffa29c49

    def _validate_document_payload(self, payload: Mapping[str, Any]) -> None:
        schema = self._schemas["document"]
        required = schema.get("required", [])
        missing = [field for field in required if field not in payload]
        if missing:
            raise ValidationError(f"Document missing required fields: {', '.join(missing)}")

        for field in ("doc_id", "source", "uri", "language", "text", "raw_text"):
            value = payload.get(field)
            if not isinstance(value, str):
                raise ValidationError(f"Document field '{field}' must be a string")
            if field in {"doc_id", "source", "uri"} and not value.strip():
                raise ValidationError(f"Document field '{field}' cannot be empty")

        if self._language_pattern and not self._language_pattern.fullmatch(payload["language"]):
            raise ValidationError("Document language must be a two-letter code")

        if not isinstance(payload.get("blocks"), list):
            raise ValidationError("Document blocks must be an array")
        if not isinstance(payload.get("tables"), list):
            raise ValidationError("Document tables must be an array")
        if not isinstance(payload.get("span_map"), list):
            raise ValidationError("Document span_map must be an array")

        provenance = payload.get("provenance", {})
        if provenance is not None and not isinstance(provenance, dict):
            raise ValidationError("Document provenance must be an object")

        metadata = payload.get("metadata", {})
        if metadata is not None and not isinstance(metadata, dict):
            raise ValidationError("Document metadata must be an object")

        allowed_keys = set(schema.get("properties", {}).keys()) | {"created_at"}
        extras = set(payload.keys()) - allowed_keys
        if extras:
            raise ValidationError(
                f"Document contains unsupported fields: {', '.join(sorted(extras))}"
            )

    def _validate_block_payload(self, block: Mapping[str, Any]) -> None:
        schema = self._schemas["block"]
        required = schema.get("required", [])
        missing = [field for field in required if field not in block]
        if missing:
            raise ValidationError(f"Block missing required fields: {', '.join(missing)}")

        allowed_keys = set(schema.get("properties", {}).keys())
        extras = set(block.keys()) - allowed_keys
        if extras:
            raise ValidationError(f"Block contains unsupported fields: {', '.join(sorted(extras))}")

        if not isinstance(block["type"], str) or not block["type"]:
            raise ValidationError("Block type must be a non-empty string")
        if not isinstance(block["text"], str):
            raise ValidationError("Block text must be a string")
        for field in ("start", "end"):
            value = block[field]
            if not isinstance(value, int) or value < 0:
                raise ValidationError(f"Block {field} must be a non-negative integer")

        section = block.get("section")
        if section is not None and not isinstance(section, str):
            raise ValidationError("Block section must be a string or None")

        meta = block.get("meta", {})
        if not isinstance(meta, dict):
            raise ValidationError("Block meta must be an object")

    def _validate_table_payload(self, table: Mapping[str, Any]) -> None:
        schema = self._schemas["table"]
        required = schema.get("required", [])
        missing = [field for field in required if field not in table]
        if missing:
            raise ValidationError(f"Table missing required fields: {', '.join(missing)}")

        allowed_keys = set(schema.get("properties", {}).keys())
        extras = set(table.keys()) - allowed_keys
        if extras:
            raise ValidationError(f"Table contains unsupported fields: {', '.join(sorted(extras))}")

        if not isinstance(table["caption"], str):
            raise ValidationError("Table caption must be a string")
        if not isinstance(table.get("headers"), list):
            raise ValidationError("Table headers must be an array")
        if not all(isinstance(header, str) for header in table["headers"]):
            raise ValidationError("Table headers must be strings")
        if not isinstance(table.get("rows"), list):
            raise ValidationError("Table rows must be an array")
        for row in table["rows"]:
            if not isinstance(row, list) or not all(isinstance(cell, str) for cell in row):
                raise ValidationError("Table rows must be arrays of strings")

        for field in ("start", "end"):
            value = table[field]
            if not isinstance(value, int) or value < 0:
                raise ValidationError(f"Table {field} must be a non-negative integer")
        if table["end"] < table["start"]:
            raise ValidationError("Table span invalid")

        meta = table.get("meta", {})
        if not isinstance(meta, dict):
            raise ValidationError("Table meta must be an object")

    def _validate_offsets(self, document: DocumentIR) -> None:
        text_length = len(document.text)
        for block in document.blocks:
            if block.end > text_length:
                raise ValidationError("Block span exceeds document length")
            if block.section is not None and not isinstance(block.section, str):
                raise ValidationError("Block section must be a string or None")

    def _validate_span_map(self, span_map: list[Mapping[str, Any]]) -> None:
        previous_end = 0
        for entry in span_map:
            canonical_start = entry["canonical_start"]
            canonical_end = entry["canonical_end"]
            if canonical_start > canonical_end:
                raise ValidationError("Span map canonical offsets invalid")
            if canonical_start < previous_end:
                raise ValidationError("Span map must be monotonic")
            if "page" in entry and entry["page"] is not None and entry["page"] < 1:
                raise ValidationError("Span map page numbers must be >= 1")
            previous_end = canonical_end

    def _validate_metadata(
        self, document: DocumentIR, raw: AdapterDocumentPayload | None
    ) -> None:
        metadata = document.metadata
        if not isinstance(metadata, Mapping):
            raise ValidationError("Document metadata must be a mapping")
        if raw is None:
            return
        family = metadata.get("payload_family")
        if not isinstance(family, str) or not family:
            raise ValidationError("Document metadata missing payload_family for typed payload")
        payload_type = metadata.get("payload_type")
        if not isinstance(payload_type, str) or not payload_type:
            raise ValidationError("Document metadata missing payload_type for typed payload")

        if is_literature_payload(raw):
            if is_pubmed_payload(raw):
                self._require_identifier(metadata, raw["pmid"], "PubMed")
                self._require_title(metadata, raw.get("title", ""), "PubMed")
            elif is_pmc_payload(raw):
                self._require_identifier(metadata, raw["pmcid"], "PMC")
                self._require_title(metadata, raw.get("title", ""), "PMC")
            elif is_medrxiv_payload(raw):
                self._require_identifier(metadata, raw["doi"], "MedRxiv")
                self._require_title(metadata, raw.get("title", ""), "MedRxiv")
        elif is_clinical_payload(raw):
            if is_clinical_document_payload(raw):
                self._require_identifier(metadata, raw["nct_id"], "ClinicalTrials")
                self._require_title(metadata, raw.get("title", ""), "ClinicalTrials")
                self._require_version(metadata, raw.get("version", ""), "ClinicalTrials")
            elif is_openfda_payload(raw):
                self._require_identifier(metadata, raw["identifier"], "OpenFDA")
                self._require_version(metadata, raw["version"], "OpenFDA")
            elif is_dailymed_payload(raw):
                self._require_identifier(metadata, raw["setid"], "DailyMed")
                self._require_title(metadata, raw.get("title", ""), "DailyMed")
                self._require_version(metadata, raw.get("version", ""), "DailyMed")
            elif is_rxnorm_payload(raw):
                self._require_identifier(metadata, raw["rxcui"], "RxNorm")
            elif is_access_gudid_payload(raw):
                self._require_identifier(metadata, raw["udi_di"], "AccessGUDID")
        elif is_guideline_payload(raw):
            if is_nice_guideline_payload(raw):
                self._require_identifier(metadata, raw["uid"], "NICE")
                self._require_title(metadata, raw.get("title", ""), "NICE")
            elif is_uspstf_payload(raw):
                identifier = raw.get("id", "") or raw.get("title", "")
                self._require_identifier(metadata, identifier, "USPSTF")
                self._require_title(metadata, raw.get("title", ""), "USPSTF")
        elif is_knowledge_base_payload(raw):
            if is_cdc_socrata_payload(raw):
                self._require_identifier(metadata, raw["identifier"], "CDC Socrata")
            elif is_openprescribing_payload(raw):
                self._require_identifier(metadata, raw["identifier"], "OpenPrescribing")
            elif is_cdc_wonder_payload(raw):
                if "row_count" not in metadata:
                    raise ValidationError("CDC Wonder metadata must include row_count")
        elif is_terminology_payload(raw):
            if is_mesh_payload(raw):
                self._require_identifier(metadata, raw.get("descriptor_id", "") or raw["name"], "MeSH")
                self._require_title(metadata, raw["name"], "MeSH")
            elif is_umls_payload(raw):
                self._require_identifier(metadata, raw.get("cui", ""), "UMLS", optional=True)
            elif is_loinc_payload(raw):
                self._require_identifier(metadata, raw.get("code", ""), "LOINC", optional=True)
            elif is_icd11_payload(raw):
                self._require_identifier(metadata, raw.get("code", ""), "ICD-11", optional=True)
            elif is_snomed_payload(raw):
                self._require_identifier(metadata, raw.get("code", ""), "SNOMED", optional=True)

    def _require_identifier(
        self,
        metadata: Mapping[str, Any],
        expected: str | None,
        context: str,
        *,
        optional: bool = False,
    ) -> None:
        if not expected and optional:
            return
        actual = metadata.get("identifier")
        if not actual:
            raise ValidationError(f"{context} metadata must include identifier")
        if expected and actual != expected:
            raise ValidationError(f"{context} metadata identifier mismatch")

    def _require_title(
        self, metadata: Mapping[str, Any], expected: str, context: str
    ) -> None:
        if not expected:
            return
        title = metadata.get("title")
        if not title:
            raise ValidationError(f"{context} metadata must include title")

    def _require_version(
        self, metadata: Mapping[str, Any], expected: str, context: str
    ) -> None:
        if not expected:
            return
        version = metadata.get("version")
        if not version:
            raise ValidationError(f"{context} metadata must include version")

    def _validate_payload(
        self,
        document: DocumentIR,
        raw: AdapterDocumentPayload,
    ) -> None:
        provenance = document.provenance
        if is_clinical_document_payload(raw):
            if provenance.get("nct_id") != raw["nct_id"]:
                raise ValidationError("Clinical IR documents must include NCT ID provenance")
        if is_pubmed_payload(raw):
            pubmed_info = provenance.get("pubmed")
            pmid_source: Any | None = None
            if isinstance(pubmed_info, Mapping):
                pmid_source = pubmed_info.get("pmid")
            if pmid_source is None:
                pmid_source = provenance.get("pmid")
            if pmid_source != raw["pmid"]:
                raise ValidationError("PubMed IR documents must include PMID provenance")
            expected_pmcid = raw.get("pmcid")
            if expected_pmcid:
                pmcid_source: Any | None = None
                if isinstance(pubmed_info, Mapping):
                    pmcid_source = pubmed_info.get("pmcid")
                if pmcid_source is None:
                    pmcid_source = provenance.get("pmcid")
                if pmcid_source != expected_pmcid:
                    raise ValidationError(
                        "PubMed IR documents must include PMCID provenance when available"
                    )
        if is_pmc_payload(raw):
            pmcid_source = provenance.get("pmcid")
            if pmcid_source != raw["pmcid"]:
                pubmed_info = provenance.get("pubmed")
                if not (
                    isinstance(pubmed_info, Mapping) and pubmed_info.get("pmcid") == raw["pmcid"]
                ):
                    raise ValidationError("PMC IR documents must include PMCID provenance")

    def _validate_metadata(
        self,
        document: DocumentIR,
        raw: AdapterDocumentPayload,
    ) -> None:
        metadata = document.metadata
        if not isinstance(metadata, Mapping):
            raise ValidationError("Document metadata must be a mapping")
        expected_family = self._expected_payload_family(raw)
        observed_family = metadata.get("payload_family")
        if expected_family != "unknown" and observed_family != expected_family:
            raise ValidationError(
                f"{self._payload_label(raw)} metadata must record payload_family='{expected_family}'"
            )
        expected_type = self._expected_payload_type(raw)
        observed_type = metadata.get("payload_type")
        if expected_type != "unknown" and observed_type != expected_type:
            raise ValidationError(
                f"{self._payload_label(raw)} metadata must record payload_type='{expected_type}'"
            )
        if is_pubmed_payload(raw):
            self._assert_metadata_value(metadata, "identifier", raw["pmid"], raw)
            self._assert_metadata_value(metadata, "title", raw["title"], raw)
            abstract = raw.get("abstract", "")
            if abstract:
                self._assert_metadata_value(metadata, "summary", abstract, raw)
        elif is_pmc_payload(raw):
            self._assert_metadata_value(metadata, "identifier", raw["pmcid"], raw)
            self._assert_metadata_value(metadata, "title", raw["title"], raw)
            if raw.get("abstract"):
                self._assert_metadata_value(metadata, "summary", raw["abstract"], raw)
        elif is_medrxiv_payload(raw):
            self._assert_metadata_value(metadata, "identifier", raw["doi"], raw)
            self._assert_metadata_value(metadata, "title", raw["title"], raw)
            if raw.get("abstract"):
                self._assert_metadata_value(metadata, "summary", raw["abstract"], raw)
            if raw.get("date"):
                self._assert_metadata_value(metadata, "version", raw["date"], raw)
        if is_clinical_document_payload(raw):
            self._assert_metadata_value(metadata, "identifier", raw["nct_id"], raw)
            self._assert_metadata_value(metadata, "title", raw["title"], raw)
            if raw.get("version"):
                self._assert_metadata_value(metadata, "version", raw["version"], raw)
        if is_openfda_payload(raw):
            self._assert_metadata_value(metadata, "identifier", raw["identifier"], raw)
            self._assert_metadata_value(metadata, "version", raw["version"], raw)
            self._assert_metadata_value(metadata, "record", raw["record"], raw)
        if is_dailymed_payload(raw):
            self._assert_metadata_value(metadata, "identifier", raw["setid"], raw)
            self._assert_metadata_value(metadata, "title", raw["title"], raw)
            if raw.get("version"):
                self._assert_metadata_value(metadata, "version", raw["version"], raw)
        if is_rxnorm_payload(raw):
            self._assert_metadata_value(metadata, "identifier", raw["rxcui"], raw)
            if raw.get("name"):
                self._assert_metadata_value(metadata, "title", raw["name"], raw)
        if is_access_gudid_payload(raw):
            self._assert_metadata_value(metadata, "identifier", raw["udi_di"], raw)
            if raw.get("brand"):
                self._assert_metadata_value(metadata, "title", raw["brand"], raw)
        if is_nice_guideline_payload(raw):
            self._assert_metadata_value(metadata, "identifier", raw["uid"], raw)
            self._assert_metadata_value(metadata, "title", raw["title"], raw)
            if raw.get("summary"):
                self._assert_metadata_value(metadata, "summary", raw["summary"], raw)
        if is_uspstf_payload(raw):
            self._assert_metadata_value(metadata, "title", raw["title"], raw)
            if raw.get("id"):
                self._assert_metadata_value(metadata, "identifier", raw["id"], raw)
            if raw.get("status"):
                self._assert_metadata_value(metadata, "status", raw["status"], raw)
        if is_mesh_payload(raw):
            if raw.get("descriptor_id"):
                self._assert_metadata_value(metadata, "identifier", raw["descriptor_id"], raw)
            self._assert_metadata_value(metadata, "title", raw["name"], raw)
        if is_umls_payload(raw):
            if raw.get("cui"):
                self._assert_metadata_value(metadata, "identifier", raw["cui"], raw)
            if raw.get("name"):
                self._assert_metadata_value(metadata, "title", raw["name"], raw)
        if is_loinc_payload(raw):
            if raw.get("code"):
                self._assert_metadata_value(metadata, "identifier", raw["code"], raw)
            if raw.get("display"):
                self._assert_metadata_value(metadata, "title", raw["display"], raw)
        if is_icd11_payload(raw):
            if raw.get("code"):
                self._assert_metadata_value(metadata, "identifier", raw["code"], raw)
            if raw.get("title"):
                self._assert_metadata_value(metadata, "title", raw["title"], raw)
        if is_snomed_payload(raw):
            if raw.get("code"):
                self._assert_metadata_value(metadata, "identifier", raw["code"], raw)
            if raw.get("display"):
                self._assert_metadata_value(metadata, "title", raw["display"], raw)
        if is_cdc_socrata_payload(raw):
            self._assert_metadata_value(metadata, "identifier", raw["identifier"], raw)
            self._assert_metadata_value(metadata, "record", raw["record"], raw)
        if is_cdc_wonder_payload(raw):
            if metadata.get("record_rows") != raw["rows"]:
                raise ValidationError(
                    f"{self._payload_label(raw)} metadata must expose record_rows matching CDC Wonder rows"
                )
        if is_who_gho_payload(raw):
            if raw.get("indicator"):
                self._assert_metadata_value(metadata, "indicator", raw["indicator"], raw)
            self._assert_metadata_value(metadata, "value", raw.get("value"), raw)
            if raw.get("country"):
                self._assert_metadata_value(metadata, "country", raw["country"], raw)
            if raw.get("year"):
                self._assert_metadata_value(metadata, "version", raw["year"], raw)
        if is_openprescribing_payload(raw):
            self._assert_metadata_value(metadata, "identifier", raw["identifier"], raw)
            self._assert_metadata_value(metadata, "record", raw["record"], raw)

    def _assert_metadata_value(
        self,
        metadata: Mapping[str, Any],
        key: str,
        expected: Any,
        raw: AdapterDocumentPayload,
    ) -> None:
        if expected in (None, "", [], {}):
            return
        value = metadata.get(key)
        if value != expected:
            raise ValidationError(
                f"{self._payload_label(raw)} metadata field '{key}' must equal {expected!r}"
            )

    def _expected_payload_family(self, raw: AdapterDocumentPayload) -> str:
        if is_pubmed_payload(raw) or is_pmc_payload(raw) or is_medrxiv_payload(raw):
            return "literature"
        if (
            is_clinical_document_payload(raw)
            or is_openfda_payload(raw)
            or is_dailymed_payload(raw)
            or is_rxnorm_payload(raw)
            or is_access_gudid_payload(raw)
        ):
            return "clinical"
        if is_nice_guideline_payload(raw) or is_uspstf_payload(raw):
            return "guideline"
        if (
            is_mesh_payload(raw)
            or is_umls_payload(raw)
            or is_loinc_payload(raw)
            or is_icd11_payload(raw)
            or is_snomed_payload(raw)
        ):
            return "terminology"
        if (
            is_cdc_socrata_payload(raw)
            or is_cdc_wonder_payload(raw)
            or is_who_gho_payload(raw)
            or is_openprescribing_payload(raw)
        ):
            return "knowledge_base"
        return "unknown"

    def _expected_payload_type(self, raw: AdapterDocumentPayload) -> str:
        if is_pubmed_payload(raw):
            return "pubmed"
        if is_pmc_payload(raw):
            return "pmc"
        if is_medrxiv_payload(raw):
            return "medrxiv"
        if is_clinical_document_payload(raw):
            return "clinical_document"
        if is_openfda_payload(raw):
            return "openfda"
        if is_dailymed_payload(raw):
            return "dailymed"
        if is_rxnorm_payload(raw):
            return "rxnorm"
        if is_access_gudid_payload(raw):
            return "access_gudid"
        if is_nice_guideline_payload(raw):
            return "nice_guideline"
        if is_uspstf_payload(raw):
            return "uspstf_guideline"
        if is_mesh_payload(raw):
            return "mesh"
        if is_umls_payload(raw):
            return "umls"
        if is_loinc_payload(raw):
            return "loinc"
        if is_icd11_payload(raw):
            return "icd11"
        if is_snomed_payload(raw):
            return "snomed"
        if is_cdc_socrata_payload(raw):
            return "cdc_socrata"
        if is_cdc_wonder_payload(raw):
            return "cdc_wonder"
        if is_who_gho_payload(raw):
            return "who_gho"
        if is_openprescribing_payload(raw):
            return "openprescribing"
        return "unknown"

    def _payload_label(self, raw: AdapterDocumentPayload) -> str:
        payload_type = self._expected_payload_type(raw)
        if payload_type != "unknown":
            return f"{payload_type} payload"
        family = self._expected_payload_family(raw)
        if family != "unknown":
            return f"{family} payload"
        return "adapter payload"<|MERGE_RESOLUTION|>--- conflicted
+++ resolved
@@ -11,17 +11,12 @@
     is_cdc_socrata_payload,
     is_cdc_wonder_payload,
     is_clinical_document_payload,
-<<<<<<< HEAD
-    is_dailymed_payload,
-    is_icd11_payload,
-=======
     is_clinical_payload,
     is_dailymed_payload,
     is_guideline_payload,
     is_icd11_payload,
     is_knowledge_base_payload,
     is_literature_payload,
->>>>>>> ffa29c49
     is_loinc_payload,
     is_medrxiv_payload,
     is_mesh_payload,
@@ -32,15 +27,10 @@
     is_pubmed_payload,
     is_rxnorm_payload,
     is_snomed_payload,
-<<<<<<< HEAD
-    is_umls_payload,
-    is_uspstf_payload,
-    is_who_gho_payload,
-=======
     is_terminology_payload,
     is_uspstf_payload,
     is_umls_payload,
->>>>>>> ffa29c49
+    is_who_gho_payload,
 )
 from Medical_KG.ir.models import DocumentIR, ensure_monotonic_spans
 
@@ -100,12 +90,7 @@
         self._validate_offsets(document)
         self._validate_span_map(payload["span_map"])
         self._validate_metadata(document, raw)
-<<<<<<< HEAD
         self._validate_payload(document, raw)
-=======
-        if raw is not None:
-            self._validate_payload(document, raw)
->>>>>>> ffa29c49
 
     def _validate_document_payload(self, payload: Mapping[str, Any]) -> None:
         schema = self._schemas["document"]
@@ -301,40 +286,6 @@
             elif is_snomed_payload(raw):
                 self._require_identifier(metadata, raw.get("code", ""), "SNOMED", optional=True)
 
-    def _require_identifier(
-        self,
-        metadata: Mapping[str, Any],
-        expected: str | None,
-        context: str,
-        *,
-        optional: bool = False,
-    ) -> None:
-        if not expected and optional:
-            return
-        actual = metadata.get("identifier")
-        if not actual:
-            raise ValidationError(f"{context} metadata must include identifier")
-        if expected and actual != expected:
-            raise ValidationError(f"{context} metadata identifier mismatch")
-
-    def _require_title(
-        self, metadata: Mapping[str, Any], expected: str, context: str
-    ) -> None:
-        if not expected:
-            return
-        title = metadata.get("title")
-        if not title:
-            raise ValidationError(f"{context} metadata must include title")
-
-    def _require_version(
-        self, metadata: Mapping[str, Any], expected: str, context: str
-    ) -> None:
-        if not expected:
-            return
-        version = metadata.get("version")
-        if not version:
-            raise ValidationError(f"{context} metadata must include version")
-
     def _validate_payload(
         self,
         document: DocumentIR,
@@ -373,134 +324,55 @@
                 ):
                     raise ValidationError("PMC IR documents must include PMCID provenance")
 
-    def _validate_metadata(
-        self,
-        document: DocumentIR,
-        raw: AdapterDocumentPayload,
-    ) -> None:
-        metadata = document.metadata
-        if not isinstance(metadata, Mapping):
-            raise ValidationError("Document metadata must be a mapping")
-        expected_family = self._expected_payload_family(raw)
-        observed_family = metadata.get("payload_family")
-        if expected_family != "unknown" and observed_family != expected_family:
-            raise ValidationError(
-                f"{self._payload_label(raw)} metadata must record payload_family='{expected_family}'"
-            )
-        expected_type = self._expected_payload_type(raw)
-        observed_type = metadata.get("payload_type")
-        if expected_type != "unknown" and observed_type != expected_type:
-            raise ValidationError(
-                f"{self._payload_label(raw)} metadata must record payload_type='{expected_type}'"
-            )
-        if is_pubmed_payload(raw):
-            self._assert_metadata_value(metadata, "identifier", raw["pmid"], raw)
-            self._assert_metadata_value(metadata, "title", raw["title"], raw)
-            abstract = raw.get("abstract", "")
-            if abstract:
-                self._assert_metadata_value(metadata, "summary", abstract, raw)
-        elif is_pmc_payload(raw):
-            self._assert_metadata_value(metadata, "identifier", raw["pmcid"], raw)
-            self._assert_metadata_value(metadata, "title", raw["title"], raw)
-            if raw.get("abstract"):
-                self._assert_metadata_value(metadata, "summary", raw["abstract"], raw)
-        elif is_medrxiv_payload(raw):
-            self._assert_metadata_value(metadata, "identifier", raw["doi"], raw)
-            self._assert_metadata_value(metadata, "title", raw["title"], raw)
-            if raw.get("abstract"):
-                self._assert_metadata_value(metadata, "summary", raw["abstract"], raw)
-            if raw.get("date"):
-                self._assert_metadata_value(metadata, "version", raw["date"], raw)
-        if is_clinical_document_payload(raw):
-            self._assert_metadata_value(metadata, "identifier", raw["nct_id"], raw)
-            self._assert_metadata_value(metadata, "title", raw["title"], raw)
-            if raw.get("version"):
-                self._assert_metadata_value(metadata, "version", raw["version"], raw)
-        if is_openfda_payload(raw):
-            self._assert_metadata_value(metadata, "identifier", raw["identifier"], raw)
-            self._assert_metadata_value(metadata, "version", raw["version"], raw)
-            self._assert_metadata_value(metadata, "record", raw["record"], raw)
-        if is_dailymed_payload(raw):
-            self._assert_metadata_value(metadata, "identifier", raw["setid"], raw)
-            self._assert_metadata_value(metadata, "title", raw["title"], raw)
-            if raw.get("version"):
-                self._assert_metadata_value(metadata, "version", raw["version"], raw)
-        if is_rxnorm_payload(raw):
-            self._assert_metadata_value(metadata, "identifier", raw["rxcui"], raw)
-            if raw.get("name"):
-                self._assert_metadata_value(metadata, "title", raw["name"], raw)
-        if is_access_gudid_payload(raw):
-            self._assert_metadata_value(metadata, "identifier", raw["udi_di"], raw)
-            if raw.get("brand"):
-                self._assert_metadata_value(metadata, "title", raw["brand"], raw)
-        if is_nice_guideline_payload(raw):
-            self._assert_metadata_value(metadata, "identifier", raw["uid"], raw)
-            self._assert_metadata_value(metadata, "title", raw["title"], raw)
-            if raw.get("summary"):
-                self._assert_metadata_value(metadata, "summary", raw["summary"], raw)
-        if is_uspstf_payload(raw):
-            self._assert_metadata_value(metadata, "title", raw["title"], raw)
-            if raw.get("id"):
-                self._assert_metadata_value(metadata, "identifier", raw["id"], raw)
-            if raw.get("status"):
-                self._assert_metadata_value(metadata, "status", raw["status"], raw)
-        if is_mesh_payload(raw):
-            if raw.get("descriptor_id"):
-                self._assert_metadata_value(metadata, "identifier", raw["descriptor_id"], raw)
-            self._assert_metadata_value(metadata, "title", raw["name"], raw)
-        if is_umls_payload(raw):
-            if raw.get("cui"):
-                self._assert_metadata_value(metadata, "identifier", raw["cui"], raw)
-            if raw.get("name"):
-                self._assert_metadata_value(metadata, "title", raw["name"], raw)
-        if is_loinc_payload(raw):
-            if raw.get("code"):
-                self._assert_metadata_value(metadata, "identifier", raw["code"], raw)
-            if raw.get("display"):
-                self._assert_metadata_value(metadata, "title", raw["display"], raw)
-        if is_icd11_payload(raw):
-            if raw.get("code"):
-                self._assert_metadata_value(metadata, "identifier", raw["code"], raw)
-            if raw.get("title"):
-                self._assert_metadata_value(metadata, "title", raw["title"], raw)
-        if is_snomed_payload(raw):
-            if raw.get("code"):
-                self._assert_metadata_value(metadata, "identifier", raw["code"], raw)
-            if raw.get("display"):
-                self._assert_metadata_value(metadata, "title", raw["display"], raw)
-        if is_cdc_socrata_payload(raw):
-            self._assert_metadata_value(metadata, "identifier", raw["identifier"], raw)
-            self._assert_metadata_value(metadata, "record", raw["record"], raw)
-        if is_cdc_wonder_payload(raw):
-            if metadata.get("record_rows") != raw["rows"]:
-                raise ValidationError(
-                    f"{self._payload_label(raw)} metadata must expose record_rows matching CDC Wonder rows"
-                )
-        if is_who_gho_payload(raw):
-            if raw.get("indicator"):
-                self._assert_metadata_value(metadata, "indicator", raw["indicator"], raw)
-            self._assert_metadata_value(metadata, "value", raw.get("value"), raw)
-            if raw.get("country"):
-                self._assert_metadata_value(metadata, "country", raw["country"], raw)
-            if raw.get("year"):
-                self._assert_metadata_value(metadata, "version", raw["year"], raw)
-        if is_openprescribing_payload(raw):
-            self._assert_metadata_value(metadata, "identifier", raw["identifier"], raw)
-            self._assert_metadata_value(metadata, "record", raw["record"], raw)
-
-    def _assert_metadata_value(
+    def _require_identifier(
         self,
         metadata: Mapping[str, Any],
-        key: str,
-        expected: Any,
-        raw: AdapterDocumentPayload,
-    ) -> None:
-        if expected in (None, "", [], {}):
+        identifier: object,
+        source: str,
+        optional: bool = False,
+    ) -> None:
+        if identifier in (None, "", [], {}):
+            if not optional:
+                raise ValidationError(f"Document metadata missing identifier for {source}")
             return
-        value = metadata.get(key)
-        if value != expected:
+        value = metadata.get("identifier")
+        if value != identifier:
             raise ValidationError(
-                f"{self._payload_label(raw)} metadata field '{key}' must equal {expected!r}"
+                f"Document metadata field 'identifier' must equal {identifier!r} for {source}"
+            )
+
+    def _require_title(
+        self,
+        metadata: Mapping[str, Any],
+        title: object,
+        source: str,
+        optional: bool = False,
+    ) -> None:
+        if title in (None, "", [], {}):
+            if not optional:
+                raise ValidationError(f"Document metadata missing title for {source}")
+            return
+        value = metadata.get("title")
+        if value != title:
+            raise ValidationError(
+                f"Document metadata field 'title' must equal {title!r} for {source}"
+            )
+
+    def _require_version(
+        self,
+        metadata: Mapping[str, Any],
+        version: object,
+        source: str,
+        optional: bool = False,
+    ) -> None:
+        if version in (None, "", [], {}):
+            if not optional:
+                raise ValidationError(f"Document metadata missing version for {source}")
+            return
+        value = metadata.get("version")
+        if value != version:
+            raise ValidationError(
+                f"Document metadata field 'version' must equal {version!r} for {source}"
             )
 
     def _expected_payload_family(self, raw: AdapterDocumentPayload) -> str:
